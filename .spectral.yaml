extends:
  - [spectral:oas, all]
  # - "https://unpkg.com/@stoplight/spectral-owasp-ruleset/dist/ruleset.mjs"

aliases:
  PathToResourceCollection:
    - '$.paths[?(@property.match( "^/api/v1/[a-z]+$" ))]'
  PathToResource:
    - '$.paths[?(@property.match( "^/api/v1/[a-z]+/{name}$" ))]'
  PathToStatusSubresource:
    - '$.paths[?(@property.match( "^/api/v1/[a-z]+/{name}/status$" ))]'
  PathToApprovalSubresource:
    - '$.paths[?(@property.match( "^/api/v1/[a-z]+/{name}/approval$" ))]'

rules:
  # Allow conditions of different resource kinds to have the same name.
  duplicated-entry-in-enum: off
  # Allow consts and components used outside of generated REST API (e.g. hooks, config files).
  oas3-unused-component: off

  # Paths
  ## Path formatting
  paths-are-lowercase:
    description: Paths must be lower case without hyphens.
    severity: error
    given: $.paths.*~
    then:
      function: pattern
      functionOptions:
        match: '^(/[a-z0-9/]+|/{name}|/{fleet})+$'

  ## Allowed and required verbs
  collection-verbs-required:
    description: Resource collections must have POST and GET verbs. 
    message: "Verb {{property}} is required."
    severity: error
    given: "#PathToResourceCollection"
    then:
      - field: post
        function: truthy
      - field: get
        function: truthy

  resource-verbs-required:
    description: Resources must have GET, PUT, PATCH, DELETE verbs.
    message: "Verb {{property}} is required."
    severity: error
    given: "#PathToResource"
    then:
      - field: get
        function: truthy
      - field: put
        function: truthy
      - field: patch
        function: truthy
      - field: delete
        function: truthy

  subresource-status-verbs-required:
    description: '`/status` subresources must have GET, PUT, PATCH verbs.'
    message: "Verb {{property}} is required."
    severity: error
    given: "#PathToStatusSubresource"
    then:
      - field: get
        function: truthy
      - field: put
        function: truthy
      - field: patch
        function: truthy

  subresource-status-verbs-allowed:
    description: '`/status` subresources must not have POST verb.'
    message: "Verb {{property}} is not allowed."
    severity: error
    given: "#PathToStatusSubresource"
    then:
      field: post
      function: falsy

  subresource-approval-verbs-required:
    description: '`/approval` subresources must have PUT verb.'
    message: "Verb {{property}} is required."
    severity: error
    given: "#PathToApprovalSubresource"
    then:
      - field: put
        function: truthy

  subresource-approval-verbs-allowed:
    description: '`/approval` subresources must not have POST, GET, PATCH verbs.'
    message: "Verb {{property}} is not allowed."
    severity: error
    given: "#PathToApprovalSubresource"
    then:
      - field: post
        function: falsy
      - field: get
        function: falsy
      - field: patch
        function: falsy

  ## Verb descriptions
  verb-description-required:
    description: Description required for verbs.
    severity: error
    type: style
    given: $.path[*]
    then:
      field: description
      function: truthy

  verb-description-starts-capital:
    description: Description should start with a capital letter.
    severity: warn
    type: style
    given: $.path[*]
    then:
      field: description
      function: pattern
      functionOptions:
        match: "^[A-Z]"

  verb-description-ends-period:
    description: Description should end with a period.
    severity: warn
    type: style
    given: $.path[*]
    then:
      field: description
      function: pattern
      functionOptions:
        match: ".+\\.$"

  ## Query parameter formatting
  query-is-camelcase:
    description: Query parameters must be camelCase.
    severity: error
    given: $.paths..parameters[?(@.in == "query")].name
    then:
      function: casing
      functionOptions:
        type: camel

  ## Allowed and required query parameters

  ## Parameter formatting and descriptions
  parameter-description-required:
    description: Description required for parameters.
    severity: error
    type: style
    given: $..parameters[?(@.in)]
    then:
      field: "description"
      function: truthy

  parameter-description-starts-capital:
    description: Description should start with a capital letter.
    severity: warn
    type: style
    given: $..parameters[?(@.in)]
    then:
      field: "description"
      function: pattern
      functionOptions:
        match: "^[A-Z]"

  parameter-description-ends-period:
    description: Description should end with a period.
    severity: warn
    type: style
    given: $..parameters[?(@.in)]
    then:
      field: "description"
      function: pattern
      functionOptions:
        match: ".+\\.$"

  ## Allowed and required request
  request-get-delete-no-body:
    description: GET and DELETE request must not accept a `body` parameter.
    severity: error
    given: $path.[?(@property.match( /(get|delete)/ ))].parameters..in
    then:
      function: pattern
      functionOptions:
        notMatch: "/^body$/"

  ## Allowed and required responses
  responses-collection-post-required:
    description: POST on resource collections must have responses 201, 400, 401, 403, 409, 429, 503.
    message: "Response {{property}} is required."
    severity: error
    given: "#PathToResourceCollection.post"
    then:
      - field: responses.201
        function: truthy
      - field: responses.400
        function: truthy
      - field: responses.401
        function: truthy
      - field: responses.403
        function: truthy
      - field: responses.409
        function: truthy
      - field: responses.429
        function: truthy
      - field: responses.503
        function: truthy

  responses-collection-post-allowed:
    description: POST on resource collections must not have responses other than 201, 400, 401, 403, 409, 429, 503.
    message: "Response {{property}} not allowed."
    severity: error
    given: "#PathToResourceCollection.post.responses.*~"
    then:
      field: "@key"
      function: enumeration
      functionOptions:
        values: ["201", "400", "401", "403", "409", "429", "503"]

  responses-collection-get-required:
    description: GET on resource collections must have responses 200, 400, 401, 403, 429, 503.
    message: "Response {{property}} is required."
    severity: error
    given: "#PathToResourceCollection.get"
    then:
      - field: responses.200
        function: truthy
      - field: responses.400
        function: truthy
      - field: responses.401
        function: truthy
      - field: responses.403
        function: truthy
      - field: responses.429
        function: truthy
      - field: responses.503
        function: truthy

  responses-collection-get-allowed:
    description: GET on resource collections must not have responses other than 200, 400, 401, 403, 404, 429, 503.
    message: "Response {{property}} not allowed."
    severity: error
    given: "#PathToResourceCollection.get.responses.*~"
    then:
      field: "@key"
      function: enumeration
      functionOptions:
        values: ["200", "400", "401", "403", "404", "429", "503"]

  responses-collection-delete-required:
    description: DELETE on resource collections must have responses 200, 401, 403, 429, 503.
    message: "Response {{property}} is required."
    severity: error
    given: "#PathToResourceCollection.delete"
    then:
      - field: responses.200
        function: truthy
      - field: responses.401
        function: truthy
      - field: responses.403
        function: truthy
      - field: responses.429
        function: truthy
      - field: responses.503
        function: truthy

  responses-collection-delete-allowed:
    description: DELETE on resource collections must not have responses other than 200, 401, 403, 404, 429, 503.
    message: "Response {{property}} not allowed."
    severity: error
    given: "#PathToResourceCollection.delete.responses.*~"
    then:
      field: "@key"
      function: enumeration
      functionOptions:
        values: ["200", "401", "403", "404", "429", "503"]

  responses-resource-get-required:
    description: GET on a resource must have responses 200, 401, 403, 404, 429, 503.
    message: "Response {{property}} is required."
    severity: error
    given: "#PathToResource.get"
    then:
      - field: responses.200
        function: truthy
      - field: responses.401
        function: truthy
      - field: responses.403
        function: truthy
      - field: responses.404
        function: truthy
      - field: responses.429
        function: truthy
      - field: responses.503
        function: truthy

  responses-resource-get-allowed:
    description: GET on a resource must not have responses other than 200, 401, 403, 404, 429, 503.
    message: "Response {{property}} not allowed."
    severity: error
    given: "#PathToResource.get.responses.*~"
    then:
      field: "@key"
      function: enumeration
      functionOptions:
        values: ["200", "401", "403", "404", "429", "503"]

  responses-resource-put-required:
    description: PUT on a resource must have responses 200, 201, 400, 401, 403, 404, 409, 429, 503.
    message: "Response {{property}} is required."
    severity: error
    given: "#PathToResource.put"
    then:
      - field: responses.200
        function: truthy
      - field: responses.201
        function: truthy
      - field: responses.400
        function: truthy
      - field: responses.401
        function: truthy
      - field: responses.403
        function: truthy
      - field: responses.404
        function: truthy
      - field: responses.409
        function: truthy
      - field: responses.429
        function: truthy
      - field: responses.503
        function: truthy

  responses-resource-put-allowed:
    description: PUT on a resource must not have responses other than 200, 201, 400, 401, 403, 404, 409, 429, 503.
    message: "Response {{property}} not allowed."
    severity: error
    given: "#PathToResource.put.responses.*~"
    then:
      field: "@key"
      function: enumeration
      functionOptions:
        values: ["200", "201", "400", "401", "403", "404", "409", "429", "503"]

  responses-resource-patch-required:
    description: PATCH on a resource must have responses 200, 400, 401, 403, 404, 409, 429, 503.
    message: "Response {{property}} is required."
    severity: error
    given: "#PathToResource.patch"
    then:
      - field: responses.200
        function: truthy
      - field: responses.400
        function: truthy
      - field: responses.401
        function: truthy
      - field: responses.403
        function: truthy
      - field: responses.404
        function: truthy
      - field: responses.409
        function: truthy
      - field: responses.429
        function: truthy
      - field: responses.503
        function: truthy

  responses-resource-patch-allowed:
    description: PATCH on a resource must not have responses other than 200, 400, 401, 403, 404, 409, 429, 503.
    message: "Response {{property}} not allowed."
    severity: error
    given: "#PathToResource.patch.responses.*~"
    then:
      field: "@key"
      function: enumeration
      functionOptions:
        values: ["200", "400", "401", "403", "404", "409", "429", "503"]

  responses-resource-delete-required:
    description: DELETE on a resource must have responses 200, 401, 403, 429, 503.
    message: "Response {{property}} is required."
    severity: error
    given: "#PathToResource.delete"
    then:
      - field: responses.200
        function: truthy
      - field: responses.401
        function: truthy
      - field: responses.403
        function: truthy
      - field: responses.429
        function: truthy
      - field: responses.503
        function: truthy

  responses-resource-delete-allowed:
<<<<<<< HEAD
    description: DELETE on a resource must not have responses other than 200, 401, 403, 404, 409, 503.
=======
    description: DELETE on a resource must not have responses other than 200, 401, 403, 404, 429,503.
>>>>>>> 2b80bb29
    message: "Response {{property}} not allowed."
    severity: error
    given: "#PathToResource.delete.responses.*~"
    then:
      field: "@key"
      function: enumeration
      functionOptions:
<<<<<<< HEAD
        values: ["200", "401", "403", "404", "409", "503"]
=======
        values: ["200", "401", "403", "404", "429", "503"]
>>>>>>> 2b80bb29

  ## Allowed and required media types
  request-media-type-patch:
    description: PATCH must have supported request media type.
    severity: error
    given: $.paths[*].patch.requestBody.content.*~
    then:
      function: enumeration
      functionOptions:
        values:
          - application/json-patch+json

  request-media-type-post-put:
    description: POST and PUT must have supported request media type.
    severity: error
    given: $.paths.[?(@property.match( /(post|put)/ ))].requestBody.content.*~
    then:
      function: enumeration
      functionOptions:
        values:
          - application/json

  request-media-type-delete:
    description: GET and DELETE must not have a requestBody.
    severity: error
    given: $.paths.[?(@property.match( /(get|delete)/ ))]
    then:
      field: requestBody
      function: falsy

  response-media-type-2xx:
    description: "2xx responses must have media type JSON."
    severity: error
    given: $.paths.[*].responses[?(@property.match(/^(2)/))].content.*~
    then:
      function: enumeration
      functionOptions:
        values:
        - application/json

  response-media-type-4xx-5xx:
    description: "4xx and 5xx responses must have media type JSON."
    severity: error
    given: $.paths.[*].responses[?(@property.match(/^(4|5)/))].content.*~
    then:
      function: enumeration
      functionOptions:
        values:
        - application/json

  response-schema-4xx-5xx:
    description: "4xx and 5xx responses must have Status component schema."
    severity: error
    given: $.paths.[*].responses[?(@property.match(/^(4|5)/))]..schema.*
    resolved: false
    then:
      function: enumeration
      functionOptions:
        values:
        - '#/components/schemas/Status'

  # Components
  ## Component formatting and descriptions
  component-name-is-pascalcase:
    description: Component names must be PascalCase.
    severity: error
    given: $.components.schemas[*]~
    then:
      function: casing
      functionOptions:
        type: pascal

  properties-description-required:
    description: Description required for properties.
    severity: error
    type: style
    given: $.components..properties[*]
    then:
      field: description
      function: truthy

  properties-description-starts-capital:
    description: Description should start with a capital letter.
    severity: warn
    type: style
    given: $.components..properties[*]
    then:
      field: description
      function: pattern
      functionOptions:
        match: "^[A-Z]"

  properties-description-ends-period:
    description: Description should end with a period.
    severity: warn
    type: style
    given: $.components..properties[*]
    then:
      field: description
      function: pattern
      functionOptions:
        match: ".+\\.$"

overrides:
  - files:
      - "**#/paths/~1api~1v1~1labels"
      - "**#/paths/~1api~1v1~1events"
      - "**#/paths/~1api~1v1~1enrollmentconfig"
      - "**#/paths/~1api~1v1~1organizations"
    rules:
      collection-verbs-required: off<|MERGE_RESOLUTION|>--- conflicted
+++ resolved
@@ -395,11 +395,7 @@
         function: truthy
 
   responses-resource-delete-allowed:
-<<<<<<< HEAD
-    description: DELETE on a resource must not have responses other than 200, 401, 403, 404, 409, 503.
-=======
-    description: DELETE on a resource must not have responses other than 200, 401, 403, 404, 429,503.
->>>>>>> 2b80bb29
+    description: DELETE on a resource must not have responses other than 200, 401, 403, 404, 409, 429, 503.
     message: "Response {{property}} not allowed."
     severity: error
     given: "#PathToResource.delete.responses.*~"
@@ -407,11 +403,7 @@
       field: "@key"
       function: enumeration
       functionOptions:
-<<<<<<< HEAD
-        values: ["200", "401", "403", "404", "409", "503"]
-=======
-        values: ["200", "401", "403", "404", "429", "503"]
->>>>>>> 2b80bb29
+        values: ["200", "401", "403", "404", "409", "429", "503"]
 
   ## Allowed and required media types
   request-media-type-patch:
