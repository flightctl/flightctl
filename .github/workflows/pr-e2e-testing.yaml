<<<<<<< HEAD
#name: "E2E testing (Parallel Build)"
#
#on:
#  workflow_dispatch:
#    inputs:
#      label_filter:
#        description: 'Ginkgo label filter expression to filter e2e tests'
#        required: false
#        default: 'sanity' #By default, only tests labeled with 'sanity' will run.
#        type: string
#  push:
#    branches:
#      - main
#      - 'release-*'
#  pull_request:
#
#permissions:
#  contents: read
#  pull-requests: read
#
#
#env:
#  # Enable BuildKit for cache mounts
#  DOCKER_BUILDKIT: 1
#  BUILDKIT_PROGRESS: plain
#  # Define the total number of parallel nodes for Ginkgo
#  GINKGO_TOTAL_NODES: 4
#  # Set the registry for container caching
#  QUAY_ORG: quay.io/flightctl
#  QUAY_TESTS_ORG: quay.io/flightctl-tests
#  REGISTRY: quay.io
#  REGISTRY_OWNER: flightctl
#  REGISTRY_OWNER_TESTS: flightctl-tests
#  GITHUB_ACTIONS: true
#
#jobs:
#  e2e-tests:
#    runs-on: "ubuntu-24.04"
#    outputs: # <-- Add this section
#      any_changed: ${{ steps.changed-files.outputs.any_changed }}
#    # =================================================================
#    # This matrix will create 4 independent jobs that run in parallel.
#    # Each job will execute all the steps below.
#    # =================================================================
#    strategy:
#      fail-fast: false
#      matrix:
#        ginkgo_node: [1,2,3,4]
#
#    steps:
#      - name: Checkout
#        uses: actions/checkout@v4
#        with:
#          fetch-depth: 0
#
#      - name: Get changed files
#        id: changed-files
#        uses: tj-actions/changed-files@v46
#        with:
#          since_last_remote_commit: 'true'
#          files_ignore: |
#            .spelling
#            README.md
#            docs/**
#            .github/**
#            examples/**
#      - name: Free Disk Space (Ubuntu)
#        if: ${{ steps.changed-files.outputs.any_changed == 'true' }}
#        uses: jlumbroso/free-disk-space@main
#        with:
#          tool-cache: false
#          large-packages: true # disabling this will result in ~4.6 GB not freed, but will save 2-3 minutes of exec time
#
#      - name: Restore APT cache
#        if: ${{ steps.changed-files.outputs.any_changed == 'true' }}
#        id: cache-apt-restore
#        uses: actions/cache/restore@v4
#        with:
#          path: |
#            /var/cache/apt
#            /var/lib/apt
#          key: ${{ runner.os }}-apt-e2e-${{ hashFiles('.github/actions/setup-dependencies/action.yaml') }}
#          restore-keys: |
#            ${{ runner.os }}-apt-e2e-
#
#      - name: Set permissions for APT after restore
#        if: ${{ steps.changed-files.outputs.any_changed == 'true' }}
#        run: sudo mkdir -p /var/cache/apt /var/lib/apt && sudo chown -R root:root /var/cache/apt /var/lib/apt
#
#      - name: Restore Go modules cache
#        if: ${{ steps.changed-files.outputs.any_changed == 'true' }}
#        id: cache-go-restore
#        uses: actions/cache/restore@v4
#        with:
#          path: |
#            ~/.cache/go-build
#            ~/go/pkg/mod
#          key: ${{ runner.os }}-go-${{ hashFiles('**/go.sum') }}
#          restore-keys: |
#            ${{ runner.os }}-go-
#
#      - name: Restore DNF cache
#        if: ${{ steps.changed-files.outputs.any_changed == 'true' }}
#        id: cache-dnf-restore
#        uses: actions/cache/restore@v4
#        with:
#          path: |
#            /var/cache/dnf
#            /var/lib/dnf
#          key: ${{ runner.os }}-dnf-e2e
#          restore-keys: |
#            ${{ runner.os }}-dnf-
#
#      - name: Set permissions for DNF after restore
#        if: ${{ steps.changed-files.outputs.any_changed == 'true' }}
#        run: sudo mkdir -p /var/cache/dnf /var/lib/dnf && sudo chown -R root:root /var/cache/dnf /var/lib/dnf
#
#      - name: Restore bootc-image-builder cache
#        if: ${{ steps.changed-files.outputs.any_changed == 'true' }}
#        id: cache-bootc-restore
#        uses: actions/cache/restore@v4
#        with:
#          path: |
#            bin/dnf-cache
#            bin/osbuild-cache
#          key: ${{ runner.os }}-bootc-cache-e2e-${{ hashFiles('test/scripts/agent-images/Containerfile-e2e-base.local') }}
#          restore-keys: |
#            ${{ runner.os }}-bootc-cache-e2e-
#
#
#      - name: Setup all dependencies
#        if: ${{ steps.changed-files.outputs.any_changed == 'true' }}
#        uses: ./.github/actions/setup-dependencies
#        with:
#          setup_kvm: yes
#
#      - name: Pull cache images
#        if: ${{ steps.changed-files.outputs.any_changed == 'true' }}
#        run: |
#          # Try to pull cache images to warm up the build
#          # || true prevents failure if the cache doesn't exist yet (e.g., first run)
#          podman pull ${{ env.QUAY_ORG }}/flightctl-api:cache || true
#          podman pull ${{ env.QUAY_ORG }}/flightctl-db-setup:cache || true
#          podman pull ${{ env.QUAY_ORG }}/flightctl-worker:cache || true
#          podman pull ${{ env.QUAY_ORG }}/flightctl-periodic:cache || true
#          podman pull ${{ env.QUAY_ORG }}/flightctl-alert-exporter:cache || true
#          podman pull ${{ env.QUAY_ORG }}/flightctl-alertmanager-proxy:cache || true
#          podman pull ${{ env.QUAY_ORG }}/flightctl-cli-artifacts:cache || true
#          podman pull ${{ env.QUAY_ORG }}/flightctl-userinfo-proxy:cache || true
#          podman pull ${{ env.QUAY_ORG }}/flightctl-telemetry-gateway:cache || true
#          podman pull ${{ env.QUAY_TESTS_ORG }}/git-server:cache || true
#
#      - name: Create kind cluster
#        if: ${{ steps.changed-files.outputs.any_changed == 'true' }}
#        run: make cluster
#
#      - name: Deploy the flightctl server
#        if: ${{ steps.changed-files.outputs.any_changed == 'true' }}
#        run: DISABLE_FIPS="true" make deploy
#
#      - name: Check disk space after deploy
#        if: ${{ steps.changed-files.outputs.any_changed == 'true' }}
#        run: df -h
#
#      - name: Prepare the E2E test environment
#        if: ${{ steps.changed-files.outputs.any_changed == 'true' }}
#        run: make prepare-e2e-test
#
#      - name: Check disk space after prepare e2e
#        if: ${{ steps.changed-files.outputs.any_changed == 'true' }}
#        run: df -h
#
#      - name: Set permissions for APT before save
#        if: ${{ steps.changed-files.outputs.any_changed == 'true' }}
#        run: sudo mkdir -p /var/cache/apt /var/lib/apt && sudo chown -R runner:runner /var/cache/apt /var/lib/apt
#
#      - name: Save APT cache
#        if: ${{ steps.changed-files.outputs.any_changed == 'true' }}
#        uses: actions/cache/save@v4
#        with:
#          path: |
#            /var/cache/apt
#            /var/lib/apt
#          key: ${{ steps.cache-apt-restore.outputs.cache-primary-key }}
#
#      - name: Set permissions for APT after save
#        if: ${{ steps.changed-files.outputs.any_changed == 'true' }}
#        run: sudo mkdir -p /var/cache/apt /var/lib/apt && sudo chown -R root:root /var/cache/apt /var/lib/apt
#
#      - name: Save Go modules cache
#        if: ${{ steps.changed-files.outputs.any_changed == 'true' }}
#        uses: actions/cache/save@v4
#        with:
#          path: |
#            ~/.cache/go-build
#            ~/go/pkg/mod
#          key: ${{ steps.cache-go-restore.outputs.cache-primary-key }}
#
#      - name: Set permissions for DNF before save
#        if: ${{ steps.changed-files.outputs.any_changed == 'true' }}
#        run: sudo mkdir -p /var/cache/dnf /var/lib/dnf && sudo chown -R runner:runner /var/cache/dnf /var/lib/dnf
#
#      - name: Save DNF cache
#        if: ${{ steps.changed-files.outputs.any_changed == 'true' }}
#        uses: actions/cache/save@v4
#        with:
#          path: |
#            /var/cache/dnf
#            /var/lib/dnf
#          key: ${{ runner.os }}-dnf-e2e
#
#      - name: Set permissions for DNF after save
#        if: ${{ steps.changed-files.outputs.any_changed == 'true' }}
#        run: sudo mkdir -p /var/cache/dnf /var/lib/dnf && sudo chown -R root:root /var/cache/dnf /var/lib/dnf
#
#      - name: Save bootc-image-builder cache
#        if: ${{ steps.changed-files.outputs.any_changed == 'true' }}
#        uses: actions/cache/save@v4
#        with:
#          path: |
#            bin/dnf-cache
#            bin/osbuild-cache
#          key: ${{ steps.cache-bootc-restore.outputs.cache-primary-key }}
#
#      # Note: Container images are now cached via registry-based caching
#      # The cache images are automatically pushed during the build process
#      # No manual cache save/restore needed for containers
#
#      - name: Make sure the images are owned by the runner user
#        if: ${{ steps.changed-files.outputs.any_changed == 'true' }}
#        run: |
#          sudo mkdir -p bin/output && sudo chown -R runner:runner bin/output
#
#      # =================================================================
#      # This step now uses manual test splitting to run a
#      # specific slice of the tests on each parallel job.
#      # =================================================================
#      - name: Run E2E Test Slice
#        if: ${{ steps.changed-files.outputs.any_changed == 'true' }}
#        run: make run-e2e-test VERBOSE=true # use DEBUG_VM_CONSOLE=1 to see the VM console output
#        env:
#          GINKGO_LABEL_FILTER: ${{ inputs.label_filter || 'sanity' }}
#          GINKGO_TOTAL_NODES: ${{ env.GINKGO_TOTAL_NODES }}
#          GINKGO_NODE: ${{ matrix.ginkgo_node }}
#
#      - name: Check disk space at end
#        if: always() && steps.changed-files.outputs.any_changed == 'true'
#        run: df -h
#
#      # =================================================================
#      # This step now uploads logs to a unique artifact for each job
#      # to prevent them from overwriting each other.
#      # =================================================================
#      - name: Collect and Upload Logs
#        if: always() && steps.changed-files.outputs.any_changed == 'true'
#        uses: ./.github/actions/collect-logs
#        with:
#          namespace-external: 'flightctl-external'
#          namespace-internal: 'flightctl-internal'
#          log-directory: 'e2e-logs-node-${{ matrix.ginkgo_node }}'
#
#  # Summary job that depends on all matrix jobs completing
#  e2e:
#    runs-on: ubuntu-latest
#    needs: e2e-tests
#    if: always()
#    steps:
#      - name: Check E2E Test Results
#        run: |
#          if [[ "${{ needs.e2e-tests.outputs.any_changed }}" != "true" ]]; then
#              echo "E2E tests were skipped (docs-only or ignored paths)"
#              exit 0
#          fi
#          if [[ "${{ needs.e2e-tests.result }}" == "success" ]]; then
#            echo "All E2E tests passed!"
#            exit 0
#          elif [[ "${{ needs.e2e-tests.result }}" == "skipped" ]]; then
#            echo "E2E tests were skipped (docs-only changes)"
#            exit 0
#          else
#            echo "E2E tests failed or were cancelled"
#            exit 1
#          fi
=======
name: "E2E testing (Parallel Build)"

on:
  workflow_dispatch:
    inputs:
      label_filter:
        description: 'Ginkgo label filter expression to filter e2e tests'
        required: false
        default: 'sanity' #By default, only tests labeled with 'sanity' will run.
        type: string
  push:
    branches:
      - main
      - 'release-*'
  pull_request:
  merge_group:

permissions:
  contents: read
  pull-requests: read


env:
  # Enable BuildKit for cache mounts
  DOCKER_BUILDKIT: 1
  BUILDKIT_PROGRESS: plain
  # Define the total number of parallel nodes for Ginkgo
  GINKGO_TOTAL_NODES: 4
  # Set the registry for container caching
  QUAY_ORG: quay.io/flightctl
  QUAY_TESTS_ORG: quay.io/flightctl-tests
  REGISTRY: quay.io
  REGISTRY_OWNER: flightctl
  REGISTRY_OWNER_TESTS: flightctl-tests
  GITHUB_ACTIONS: true

jobs:
  e2e-tests:
    runs-on: "ubuntu-24.04"
    outputs: # <-- Add this section
      any_changed: ${{ steps.changed-files.outputs.any_changed }}
    # =================================================================
    # This matrix will create 4 independent jobs that run in parallel.
    # Each job will execute all the steps below.
    # =================================================================
    strategy:
      fail-fast: false
      matrix:
        ginkgo_node: [1,2,3,4]

    steps:
      - name: Checkout
        uses: actions/checkout@v4
        with:
          fetch-depth: 0

      - name: Get changed files
        id: changed-files
        uses: tj-actions/changed-files@v46
        with:
          since_last_remote_commit: 'true'
          files_ignore: |
            .spelling
            README.md
            docs/**
            .github/**
            examples/**
      - name: Free Disk Space (Ubuntu)
        if: ${{ steps.changed-files.outputs.any_changed == 'true' }}
        uses: jlumbroso/free-disk-space@main
        with:
          tool-cache: false
          large-packages: true # disabling this will result in ~4.6 GB not freed, but will save 2-3 minutes of exec time

      - name: Restore APT cache
        if: ${{ steps.changed-files.outputs.any_changed == 'true' }}
        id: cache-apt-restore
        uses: actions/cache/restore@v4
        with:
          path: |
            /var/cache/apt
            /var/lib/apt
          key: ${{ runner.os }}-apt-e2e-${{ hashFiles('.github/actions/setup-dependencies/action.yaml') }}
          restore-keys: |
            ${{ runner.os }}-apt-e2e-

      - name: Set permissions for APT after restore
        if: ${{ steps.changed-files.outputs.any_changed == 'true' }}
        run: sudo mkdir -p /var/cache/apt /var/lib/apt && sudo chown -R root:root /var/cache/apt /var/lib/apt

      - name: Restore Go modules cache
        if: ${{ steps.changed-files.outputs.any_changed == 'true' }}
        id: cache-go-restore
        uses: actions/cache/restore@v4
        with:
          path: |
            ~/.cache/go-build
            ~/go/pkg/mod
          key: ${{ runner.os }}-go-${{ hashFiles('**/go.sum') }}
          restore-keys: |
            ${{ runner.os }}-go-

      - name: Restore DNF cache
        if: ${{ steps.changed-files.outputs.any_changed == 'true' }}
        id: cache-dnf-restore
        uses: actions/cache/restore@v4
        with:
          path: |
            /var/cache/dnf
            /var/lib/dnf
          key: ${{ runner.os }}-dnf-e2e
          restore-keys: |
            ${{ runner.os }}-dnf-

      - name: Set permissions for DNF after restore
        if: ${{ steps.changed-files.outputs.any_changed == 'true' }}
        run: sudo mkdir -p /var/cache/dnf /var/lib/dnf && sudo chown -R root:root /var/cache/dnf /var/lib/dnf

      - name: Restore bootc-image-builder cache
        if: ${{ steps.changed-files.outputs.any_changed == 'true' }}
        id: cache-bootc-restore
        uses: actions/cache/restore@v4
        with:
          path: |
            bin/dnf-cache
            bin/osbuild-cache
          key: ${{ runner.os }}-bootc-cache-e2e-${{ hashFiles('test/scripts/agent-images/Containerfile-e2e-base.local') }}
          restore-keys: |
            ${{ runner.os }}-bootc-cache-e2e-


      - name: Setup all dependencies
        if: ${{ steps.changed-files.outputs.any_changed == 'true' }}
        uses: ./.github/actions/setup-dependencies
        with:
          setup_kvm: yes

      - name: Pull cache images
        if: ${{ steps.changed-files.outputs.any_changed == 'true' }}
        run: |
          # Try to pull cache images to warm up the build
          # || true prevents failure if the cache doesn't exist yet (e.g., first run)
          podman pull ${{ env.QUAY_ORG }}/flightctl-api:cache || true
          podman pull ${{ env.QUAY_ORG }}/flightctl-db-setup:cache || true
          podman pull ${{ env.QUAY_ORG }}/flightctl-worker:cache || true
          podman pull ${{ env.QUAY_ORG }}/flightctl-periodic:cache || true
          podman pull ${{ env.QUAY_ORG }}/flightctl-alert-exporter:cache || true
          podman pull ${{ env.QUAY_ORG }}/flightctl-alertmanager-proxy:cache || true
          podman pull ${{ env.QUAY_ORG }}/flightctl-cli-artifacts:cache || true
          podman pull ${{ env.QUAY_ORG }}/flightctl-userinfo-proxy:cache || true
          podman pull ${{ env.QUAY_ORG }}/flightctl-telemetry-gateway:cache || true
          podman pull ${{ env.QUAY_TESTS_ORG }}/git-server:cache || true

      - name: Create kind cluster
        if: ${{ steps.changed-files.outputs.any_changed == 'true' }}
        run: make cluster

      - name: Deploy the flightctl server
        if: ${{ steps.changed-files.outputs.any_changed == 'true' }}
        run: DISABLE_FIPS="true" make deploy

      - name: Check disk space after deploy
        if: ${{ steps.changed-files.outputs.any_changed == 'true' }}
        run: df -h

      - name: Prepare the E2E test environment
        if: ${{ steps.changed-files.outputs.any_changed == 'true' }}
        run: make prepare-e2e-test

      - name: Check disk space after prepare e2e
        if: ${{ steps.changed-files.outputs.any_changed == 'true' }}
        run: df -h

      - name: Set permissions for APT before save
        if: ${{ steps.changed-files.outputs.any_changed == 'true' }}
        run: sudo mkdir -p /var/cache/apt /var/lib/apt && sudo chown -R runner:runner /var/cache/apt /var/lib/apt

      - name: Save APT cache
        if: ${{ steps.changed-files.outputs.any_changed == 'true' }}
        uses: actions/cache/save@v4
        with:
          path: |
            /var/cache/apt
            /var/lib/apt
          key: ${{ steps.cache-apt-restore.outputs.cache-primary-key }}

      - name: Set permissions for APT after save
        if: ${{ steps.changed-files.outputs.any_changed == 'true' }}
        run: sudo mkdir -p /var/cache/apt /var/lib/apt && sudo chown -R root:root /var/cache/apt /var/lib/apt

      - name: Save Go modules cache
        if: ${{ steps.changed-files.outputs.any_changed == 'true' }}
        uses: actions/cache/save@v4
        with:
          path: |
            ~/.cache/go-build
            ~/go/pkg/mod
          key: ${{ steps.cache-go-restore.outputs.cache-primary-key }}

      - name: Set permissions for DNF before save
        if: ${{ steps.changed-files.outputs.any_changed == 'true' }}
        run: sudo mkdir -p /var/cache/dnf /var/lib/dnf && sudo chown -R runner:runner /var/cache/dnf /var/lib/dnf

      - name: Save DNF cache
        if: ${{ steps.changed-files.outputs.any_changed == 'true' }}
        uses: actions/cache/save@v4
        with:
          path: |
            /var/cache/dnf
            /var/lib/dnf
          key: ${{ runner.os }}-dnf-e2e

      - name: Set permissions for DNF after save
        if: ${{ steps.changed-files.outputs.any_changed == 'true' }}
        run: sudo mkdir -p /var/cache/dnf /var/lib/dnf && sudo chown -R root:root /var/cache/dnf /var/lib/dnf

      - name: Save bootc-image-builder cache
        if: ${{ steps.changed-files.outputs.any_changed == 'true' }}
        uses: actions/cache/save@v4
        with:
          path: |
            bin/dnf-cache
            bin/osbuild-cache
          key: ${{ steps.cache-bootc-restore.outputs.cache-primary-key }}

      # Note: Container images are now cached via registry-based caching
      # The cache images are automatically pushed during the build process
      # No manual cache save/restore needed for containers

      - name: Make sure the images are owned by the runner user
        if: ${{ steps.changed-files.outputs.any_changed == 'true' }}
        run: |
          sudo mkdir -p bin/output && sudo chown -R runner:runner bin/output

      # =================================================================
      # This step now uses manual test splitting to run a
      # specific slice of the tests on each parallel job.
      # =================================================================
      - name: Run E2E Test Slice
        if: ${{ steps.changed-files.outputs.any_changed == 'true' }}
        run: make run-e2e-test VERBOSE=true # use DEBUG_VM_CONSOLE=1 to see the VM console output
        env:
          GINKGO_LABEL_FILTER: ${{ inputs.label_filter || 'sanity' }}
          GINKGO_TOTAL_NODES: ${{ env.GINKGO_TOTAL_NODES }}
          GINKGO_NODE: ${{ matrix.ginkgo_node }}

      - name: Check disk space at end
        if: always() && steps.changed-files.outputs.any_changed == 'true'
        run: df -h

      # =================================================================
      # This step now uploads logs to a unique artifact for each job
      # to prevent them from overwriting each other.
      # =================================================================
      - name: Collect and Upload Logs
        if: always() && steps.changed-files.outputs.any_changed == 'true'
        uses: ./.github/actions/collect-logs
        with:
          namespace-external: 'flightctl-external'
          namespace-internal: 'flightctl-internal'
          log-directory: 'e2e-logs-node-${{ matrix.ginkgo_node }}'

  # Summary job that depends on all matrix jobs completing
  e2e:
    runs-on: ubuntu-latest
    needs: e2e-tests
    if: always()
    steps:
      - name: Check E2E Test Results
        run: |
          if [[ "${{ needs.e2e-tests.outputs.any_changed }}" != "true" ]]; then
              echo "E2E tests were skipped (docs-only or ignored paths)"
              exit 0
          fi
          if [[ "${{ needs.e2e-tests.result }}" == "success" ]]; then
            echo "All E2E tests passed!"
            exit 0
          elif [[ "${{ needs.e2e-tests.result }}" == "skipped" ]]; then
            echo "E2E tests were skipped (docs-only changes)"
            exit 0
          else
            echo "E2E tests failed or were cancelled"
            exit 1
          fi
>>>>>>> 999c9fc3
<|MERGE_RESOLUTION|>--- conflicted
+++ resolved
@@ -1,570 +1,284 @@
-<<<<<<< HEAD
-#name: "E2E testing (Parallel Build)"
-#
-#on:
-#  workflow_dispatch:
-#    inputs:
-#      label_filter:
-#        description: 'Ginkgo label filter expression to filter e2e tests'
-#        required: false
-#        default: 'sanity' #By default, only tests labeled with 'sanity' will run.
-#        type: string
-#  push:
-#    branches:
-#      - main
-#      - 'release-*'
-#  pull_request:
-#
-#permissions:
-#  contents: read
-#  pull-requests: read
-#
-#
-#env:
-#  # Enable BuildKit for cache mounts
-#  DOCKER_BUILDKIT: 1
-#  BUILDKIT_PROGRESS: plain
-#  # Define the total number of parallel nodes for Ginkgo
-#  GINKGO_TOTAL_NODES: 4
-#  # Set the registry for container caching
-#  QUAY_ORG: quay.io/flightctl
-#  QUAY_TESTS_ORG: quay.io/flightctl-tests
-#  REGISTRY: quay.io
-#  REGISTRY_OWNER: flightctl
-#  REGISTRY_OWNER_TESTS: flightctl-tests
-#  GITHUB_ACTIONS: true
-#
-#jobs:
-#  e2e-tests:
-#    runs-on: "ubuntu-24.04"
-#    outputs: # <-- Add this section
-#      any_changed: ${{ steps.changed-files.outputs.any_changed }}
-#    # =================================================================
-#    # This matrix will create 4 independent jobs that run in parallel.
-#    # Each job will execute all the steps below.
-#    # =================================================================
-#    strategy:
-#      fail-fast: false
-#      matrix:
-#        ginkgo_node: [1,2,3,4]
-#
-#    steps:
-#      - name: Checkout
-#        uses: actions/checkout@v4
-#        with:
-#          fetch-depth: 0
-#
-#      - name: Get changed files
-#        id: changed-files
-#        uses: tj-actions/changed-files@v46
-#        with:
-#          since_last_remote_commit: 'true'
-#          files_ignore: |
-#            .spelling
-#            README.md
-#            docs/**
-#            .github/**
-#            examples/**
-#      - name: Free Disk Space (Ubuntu)
-#        if: ${{ steps.changed-files.outputs.any_changed == 'true' }}
-#        uses: jlumbroso/free-disk-space@main
-#        with:
-#          tool-cache: false
-#          large-packages: true # disabling this will result in ~4.6 GB not freed, but will save 2-3 minutes of exec time
-#
-#      - name: Restore APT cache
-#        if: ${{ steps.changed-files.outputs.any_changed == 'true' }}
-#        id: cache-apt-restore
-#        uses: actions/cache/restore@v4
-#        with:
-#          path: |
-#            /var/cache/apt
-#            /var/lib/apt
-#          key: ${{ runner.os }}-apt-e2e-${{ hashFiles('.github/actions/setup-dependencies/action.yaml') }}
-#          restore-keys: |
-#            ${{ runner.os }}-apt-e2e-
-#
-#      - name: Set permissions for APT after restore
-#        if: ${{ steps.changed-files.outputs.any_changed == 'true' }}
-#        run: sudo mkdir -p /var/cache/apt /var/lib/apt && sudo chown -R root:root /var/cache/apt /var/lib/apt
-#
-#      - name: Restore Go modules cache
-#        if: ${{ steps.changed-files.outputs.any_changed == 'true' }}
-#        id: cache-go-restore
-#        uses: actions/cache/restore@v4
-#        with:
-#          path: |
-#            ~/.cache/go-build
-#            ~/go/pkg/mod
-#          key: ${{ runner.os }}-go-${{ hashFiles('**/go.sum') }}
-#          restore-keys: |
-#            ${{ runner.os }}-go-
-#
-#      - name: Restore DNF cache
-#        if: ${{ steps.changed-files.outputs.any_changed == 'true' }}
-#        id: cache-dnf-restore
-#        uses: actions/cache/restore@v4
-#        with:
-#          path: |
-#            /var/cache/dnf
-#            /var/lib/dnf
-#          key: ${{ runner.os }}-dnf-e2e
-#          restore-keys: |
-#            ${{ runner.os }}-dnf-
-#
-#      - name: Set permissions for DNF after restore
-#        if: ${{ steps.changed-files.outputs.any_changed == 'true' }}
-#        run: sudo mkdir -p /var/cache/dnf /var/lib/dnf && sudo chown -R root:root /var/cache/dnf /var/lib/dnf
-#
-#      - name: Restore bootc-image-builder cache
-#        if: ${{ steps.changed-files.outputs.any_changed == 'true' }}
-#        id: cache-bootc-restore
-#        uses: actions/cache/restore@v4
-#        with:
-#          path: |
-#            bin/dnf-cache
-#            bin/osbuild-cache
-#          key: ${{ runner.os }}-bootc-cache-e2e-${{ hashFiles('test/scripts/agent-images/Containerfile-e2e-base.local') }}
-#          restore-keys: |
-#            ${{ runner.os }}-bootc-cache-e2e-
-#
-#
-#      - name: Setup all dependencies
-#        if: ${{ steps.changed-files.outputs.any_changed == 'true' }}
-#        uses: ./.github/actions/setup-dependencies
-#        with:
-#          setup_kvm: yes
-#
-#      - name: Pull cache images
-#        if: ${{ steps.changed-files.outputs.any_changed == 'true' }}
-#        run: |
-#          # Try to pull cache images to warm up the build
-#          # || true prevents failure if the cache doesn't exist yet (e.g., first run)
-#          podman pull ${{ env.QUAY_ORG }}/flightctl-api:cache || true
-#          podman pull ${{ env.QUAY_ORG }}/flightctl-db-setup:cache || true
-#          podman pull ${{ env.QUAY_ORG }}/flightctl-worker:cache || true
-#          podman pull ${{ env.QUAY_ORG }}/flightctl-periodic:cache || true
-#          podman pull ${{ env.QUAY_ORG }}/flightctl-alert-exporter:cache || true
-#          podman pull ${{ env.QUAY_ORG }}/flightctl-alertmanager-proxy:cache || true
-#          podman pull ${{ env.QUAY_ORG }}/flightctl-cli-artifacts:cache || true
-#          podman pull ${{ env.QUAY_ORG }}/flightctl-userinfo-proxy:cache || true
-#          podman pull ${{ env.QUAY_ORG }}/flightctl-telemetry-gateway:cache || true
-#          podman pull ${{ env.QUAY_TESTS_ORG }}/git-server:cache || true
-#
-#      - name: Create kind cluster
-#        if: ${{ steps.changed-files.outputs.any_changed == 'true' }}
-#        run: make cluster
-#
-#      - name: Deploy the flightctl server
-#        if: ${{ steps.changed-files.outputs.any_changed == 'true' }}
-#        run: DISABLE_FIPS="true" make deploy
-#
-#      - name: Check disk space after deploy
-#        if: ${{ steps.changed-files.outputs.any_changed == 'true' }}
-#        run: df -h
-#
-#      - name: Prepare the E2E test environment
-#        if: ${{ steps.changed-files.outputs.any_changed == 'true' }}
-#        run: make prepare-e2e-test
-#
-#      - name: Check disk space after prepare e2e
-#        if: ${{ steps.changed-files.outputs.any_changed == 'true' }}
-#        run: df -h
-#
-#      - name: Set permissions for APT before save
-#        if: ${{ steps.changed-files.outputs.any_changed == 'true' }}
-#        run: sudo mkdir -p /var/cache/apt /var/lib/apt && sudo chown -R runner:runner /var/cache/apt /var/lib/apt
-#
-#      - name: Save APT cache
-#        if: ${{ steps.changed-files.outputs.any_changed == 'true' }}
-#        uses: actions/cache/save@v4
-#        with:
-#          path: |
-#            /var/cache/apt
-#            /var/lib/apt
-#          key: ${{ steps.cache-apt-restore.outputs.cache-primary-key }}
-#
-#      - name: Set permissions for APT after save
-#        if: ${{ steps.changed-files.outputs.any_changed == 'true' }}
-#        run: sudo mkdir -p /var/cache/apt /var/lib/apt && sudo chown -R root:root /var/cache/apt /var/lib/apt
-#
-#      - name: Save Go modules cache
-#        if: ${{ steps.changed-files.outputs.any_changed == 'true' }}
-#        uses: actions/cache/save@v4
-#        with:
-#          path: |
-#            ~/.cache/go-build
-#            ~/go/pkg/mod
-#          key: ${{ steps.cache-go-restore.outputs.cache-primary-key }}
-#
-#      - name: Set permissions for DNF before save
-#        if: ${{ steps.changed-files.outputs.any_changed == 'true' }}
-#        run: sudo mkdir -p /var/cache/dnf /var/lib/dnf && sudo chown -R runner:runner /var/cache/dnf /var/lib/dnf
-#
-#      - name: Save DNF cache
-#        if: ${{ steps.changed-files.outputs.any_changed == 'true' }}
-#        uses: actions/cache/save@v4
-#        with:
-#          path: |
-#            /var/cache/dnf
-#            /var/lib/dnf
-#          key: ${{ runner.os }}-dnf-e2e
-#
-#      - name: Set permissions for DNF after save
-#        if: ${{ steps.changed-files.outputs.any_changed == 'true' }}
-#        run: sudo mkdir -p /var/cache/dnf /var/lib/dnf && sudo chown -R root:root /var/cache/dnf /var/lib/dnf
-#
-#      - name: Save bootc-image-builder cache
-#        if: ${{ steps.changed-files.outputs.any_changed == 'true' }}
-#        uses: actions/cache/save@v4
-#        with:
-#          path: |
-#            bin/dnf-cache
-#            bin/osbuild-cache
-#          key: ${{ steps.cache-bootc-restore.outputs.cache-primary-key }}
-#
-#      # Note: Container images are now cached via registry-based caching
-#      # The cache images are automatically pushed during the build process
-#      # No manual cache save/restore needed for containers
-#
-#      - name: Make sure the images are owned by the runner user
-#        if: ${{ steps.changed-files.outputs.any_changed == 'true' }}
-#        run: |
-#          sudo mkdir -p bin/output && sudo chown -R runner:runner bin/output
-#
-#      # =================================================================
-#      # This step now uses manual test splitting to run a
-#      # specific slice of the tests on each parallel job.
-#      # =================================================================
-#      - name: Run E2E Test Slice
-#        if: ${{ steps.changed-files.outputs.any_changed == 'true' }}
-#        run: make run-e2e-test VERBOSE=true # use DEBUG_VM_CONSOLE=1 to see the VM console output
-#        env:
-#          GINKGO_LABEL_FILTER: ${{ inputs.label_filter || 'sanity' }}
-#          GINKGO_TOTAL_NODES: ${{ env.GINKGO_TOTAL_NODES }}
-#          GINKGO_NODE: ${{ matrix.ginkgo_node }}
-#
-#      - name: Check disk space at end
-#        if: always() && steps.changed-files.outputs.any_changed == 'true'
-#        run: df -h
-#
-#      # =================================================================
-#      # This step now uploads logs to a unique artifact for each job
-#      # to prevent them from overwriting each other.
-#      # =================================================================
-#      - name: Collect and Upload Logs
-#        if: always() && steps.changed-files.outputs.any_changed == 'true'
-#        uses: ./.github/actions/collect-logs
-#        with:
-#          namespace-external: 'flightctl-external'
-#          namespace-internal: 'flightctl-internal'
-#          log-directory: 'e2e-logs-node-${{ matrix.ginkgo_node }}'
-#
-#  # Summary job that depends on all matrix jobs completing
-#  e2e:
-#    runs-on: ubuntu-latest
-#    needs: e2e-tests
-#    if: always()
-#    steps:
-#      - name: Check E2E Test Results
-#        run: |
-#          if [[ "${{ needs.e2e-tests.outputs.any_changed }}" != "true" ]]; then
-#              echo "E2E tests were skipped (docs-only or ignored paths)"
-#              exit 0
-#          fi
-#          if [[ "${{ needs.e2e-tests.result }}" == "success" ]]; then
-#            echo "All E2E tests passed!"
-#            exit 0
-#          elif [[ "${{ needs.e2e-tests.result }}" == "skipped" ]]; then
-#            echo "E2E tests were skipped (docs-only changes)"
-#            exit 0
-#          else
-#            echo "E2E tests failed or were cancelled"
-#            exit 1
-#          fi
-=======
-name: "E2E testing (Parallel Build)"
-
-on:
-  workflow_dispatch:
-    inputs:
-      label_filter:
-        description: 'Ginkgo label filter expression to filter e2e tests'
-        required: false
-        default: 'sanity' #By default, only tests labeled with 'sanity' will run.
-        type: string
-  push:
-    branches:
-      - main
-      - 'release-*'
-  pull_request:
-  merge_group:
-
-permissions:
-  contents: read
-  pull-requests: read
-
-
-env:
-  # Enable BuildKit for cache mounts
-  DOCKER_BUILDKIT: 1
-  BUILDKIT_PROGRESS: plain
-  # Define the total number of parallel nodes for Ginkgo
-  GINKGO_TOTAL_NODES: 4
-  # Set the registry for container caching
-  QUAY_ORG: quay.io/flightctl
-  QUAY_TESTS_ORG: quay.io/flightctl-tests
-  REGISTRY: quay.io
-  REGISTRY_OWNER: flightctl
-  REGISTRY_OWNER_TESTS: flightctl-tests
-  GITHUB_ACTIONS: true
-
-jobs:
-  e2e-tests:
-    runs-on: "ubuntu-24.04"
-    outputs: # <-- Add this section
-      any_changed: ${{ steps.changed-files.outputs.any_changed }}
-    # =================================================================
-    # This matrix will create 4 independent jobs that run in parallel.
-    # Each job will execute all the steps below.
-    # =================================================================
-    strategy:
-      fail-fast: false
-      matrix:
-        ginkgo_node: [1,2,3,4]
-
-    steps:
-      - name: Checkout
-        uses: actions/checkout@v4
-        with:
-          fetch-depth: 0
-
-      - name: Get changed files
-        id: changed-files
-        uses: tj-actions/changed-files@v46
-        with:
-          since_last_remote_commit: 'true'
-          files_ignore: |
-            .spelling
-            README.md
-            docs/**
-            .github/**
-            examples/**
-      - name: Free Disk Space (Ubuntu)
-        if: ${{ steps.changed-files.outputs.any_changed == 'true' }}
-        uses: jlumbroso/free-disk-space@main
-        with:
-          tool-cache: false
-          large-packages: true # disabling this will result in ~4.6 GB not freed, but will save 2-3 minutes of exec time
-
-      - name: Restore APT cache
-        if: ${{ steps.changed-files.outputs.any_changed == 'true' }}
-        id: cache-apt-restore
-        uses: actions/cache/restore@v4
-        with:
-          path: |
-            /var/cache/apt
-            /var/lib/apt
-          key: ${{ runner.os }}-apt-e2e-${{ hashFiles('.github/actions/setup-dependencies/action.yaml') }}
-          restore-keys: |
-            ${{ runner.os }}-apt-e2e-
-
-      - name: Set permissions for APT after restore
-        if: ${{ steps.changed-files.outputs.any_changed == 'true' }}
-        run: sudo mkdir -p /var/cache/apt /var/lib/apt && sudo chown -R root:root /var/cache/apt /var/lib/apt
-
-      - name: Restore Go modules cache
-        if: ${{ steps.changed-files.outputs.any_changed == 'true' }}
-        id: cache-go-restore
-        uses: actions/cache/restore@v4
-        with:
-          path: |
-            ~/.cache/go-build
-            ~/go/pkg/mod
-          key: ${{ runner.os }}-go-${{ hashFiles('**/go.sum') }}
-          restore-keys: |
-            ${{ runner.os }}-go-
-
-      - name: Restore DNF cache
-        if: ${{ steps.changed-files.outputs.any_changed == 'true' }}
-        id: cache-dnf-restore
-        uses: actions/cache/restore@v4
-        with:
-          path: |
-            /var/cache/dnf
-            /var/lib/dnf
-          key: ${{ runner.os }}-dnf-e2e
-          restore-keys: |
-            ${{ runner.os }}-dnf-
-
-      - name: Set permissions for DNF after restore
-        if: ${{ steps.changed-files.outputs.any_changed == 'true' }}
-        run: sudo mkdir -p /var/cache/dnf /var/lib/dnf && sudo chown -R root:root /var/cache/dnf /var/lib/dnf
-
-      - name: Restore bootc-image-builder cache
-        if: ${{ steps.changed-files.outputs.any_changed == 'true' }}
-        id: cache-bootc-restore
-        uses: actions/cache/restore@v4
-        with:
-          path: |
-            bin/dnf-cache
-            bin/osbuild-cache
-          key: ${{ runner.os }}-bootc-cache-e2e-${{ hashFiles('test/scripts/agent-images/Containerfile-e2e-base.local') }}
-          restore-keys: |
-            ${{ runner.os }}-bootc-cache-e2e-
-
-
-      - name: Setup all dependencies
-        if: ${{ steps.changed-files.outputs.any_changed == 'true' }}
-        uses: ./.github/actions/setup-dependencies
-        with:
-          setup_kvm: yes
-
-      - name: Pull cache images
-        if: ${{ steps.changed-files.outputs.any_changed == 'true' }}
-        run: |
-          # Try to pull cache images to warm up the build
-          # || true prevents failure if the cache doesn't exist yet (e.g., first run)
-          podman pull ${{ env.QUAY_ORG }}/flightctl-api:cache || true
-          podman pull ${{ env.QUAY_ORG }}/flightctl-db-setup:cache || true
-          podman pull ${{ env.QUAY_ORG }}/flightctl-worker:cache || true
-          podman pull ${{ env.QUAY_ORG }}/flightctl-periodic:cache || true
-          podman pull ${{ env.QUAY_ORG }}/flightctl-alert-exporter:cache || true
-          podman pull ${{ env.QUAY_ORG }}/flightctl-alertmanager-proxy:cache || true
-          podman pull ${{ env.QUAY_ORG }}/flightctl-cli-artifacts:cache || true
-          podman pull ${{ env.QUAY_ORG }}/flightctl-userinfo-proxy:cache || true
-          podman pull ${{ env.QUAY_ORG }}/flightctl-telemetry-gateway:cache || true
-          podman pull ${{ env.QUAY_TESTS_ORG }}/git-server:cache || true
-
-      - name: Create kind cluster
-        if: ${{ steps.changed-files.outputs.any_changed == 'true' }}
-        run: make cluster
-
-      - name: Deploy the flightctl server
-        if: ${{ steps.changed-files.outputs.any_changed == 'true' }}
-        run: DISABLE_FIPS="true" make deploy
-
-      - name: Check disk space after deploy
-        if: ${{ steps.changed-files.outputs.any_changed == 'true' }}
-        run: df -h
-
-      - name: Prepare the E2E test environment
-        if: ${{ steps.changed-files.outputs.any_changed == 'true' }}
-        run: make prepare-e2e-test
-
-      - name: Check disk space after prepare e2e
-        if: ${{ steps.changed-files.outputs.any_changed == 'true' }}
-        run: df -h
-
-      - name: Set permissions for APT before save
-        if: ${{ steps.changed-files.outputs.any_changed == 'true' }}
-        run: sudo mkdir -p /var/cache/apt /var/lib/apt && sudo chown -R runner:runner /var/cache/apt /var/lib/apt
-
-      - name: Save APT cache
-        if: ${{ steps.changed-files.outputs.any_changed == 'true' }}
-        uses: actions/cache/save@v4
-        with:
-          path: |
-            /var/cache/apt
-            /var/lib/apt
-          key: ${{ steps.cache-apt-restore.outputs.cache-primary-key }}
-
-      - name: Set permissions for APT after save
-        if: ${{ steps.changed-files.outputs.any_changed == 'true' }}
-        run: sudo mkdir -p /var/cache/apt /var/lib/apt && sudo chown -R root:root /var/cache/apt /var/lib/apt
-
-      - name: Save Go modules cache
-        if: ${{ steps.changed-files.outputs.any_changed == 'true' }}
-        uses: actions/cache/save@v4
-        with:
-          path: |
-            ~/.cache/go-build
-            ~/go/pkg/mod
-          key: ${{ steps.cache-go-restore.outputs.cache-primary-key }}
-
-      - name: Set permissions for DNF before save
-        if: ${{ steps.changed-files.outputs.any_changed == 'true' }}
-        run: sudo mkdir -p /var/cache/dnf /var/lib/dnf && sudo chown -R runner:runner /var/cache/dnf /var/lib/dnf
-
-      - name: Save DNF cache
-        if: ${{ steps.changed-files.outputs.any_changed == 'true' }}
-        uses: actions/cache/save@v4
-        with:
-          path: |
-            /var/cache/dnf
-            /var/lib/dnf
-          key: ${{ runner.os }}-dnf-e2e
-
-      - name: Set permissions for DNF after save
-        if: ${{ steps.changed-files.outputs.any_changed == 'true' }}
-        run: sudo mkdir -p /var/cache/dnf /var/lib/dnf && sudo chown -R root:root /var/cache/dnf /var/lib/dnf
-
-      - name: Save bootc-image-builder cache
-        if: ${{ steps.changed-files.outputs.any_changed == 'true' }}
-        uses: actions/cache/save@v4
-        with:
-          path: |
-            bin/dnf-cache
-            bin/osbuild-cache
-          key: ${{ steps.cache-bootc-restore.outputs.cache-primary-key }}
-
-      # Note: Container images are now cached via registry-based caching
-      # The cache images are automatically pushed during the build process
-      # No manual cache save/restore needed for containers
-
-      - name: Make sure the images are owned by the runner user
-        if: ${{ steps.changed-files.outputs.any_changed == 'true' }}
-        run: |
-          sudo mkdir -p bin/output && sudo chown -R runner:runner bin/output
-
-      # =================================================================
-      # This step now uses manual test splitting to run a
-      # specific slice of the tests on each parallel job.
-      # =================================================================
-      - name: Run E2E Test Slice
-        if: ${{ steps.changed-files.outputs.any_changed == 'true' }}
-        run: make run-e2e-test VERBOSE=true # use DEBUG_VM_CONSOLE=1 to see the VM console output
-        env:
-          GINKGO_LABEL_FILTER: ${{ inputs.label_filter || 'sanity' }}
-          GINKGO_TOTAL_NODES: ${{ env.GINKGO_TOTAL_NODES }}
-          GINKGO_NODE: ${{ matrix.ginkgo_node }}
-
-      - name: Check disk space at end
-        if: always() && steps.changed-files.outputs.any_changed == 'true'
-        run: df -h
-
-      # =================================================================
-      # This step now uploads logs to a unique artifact for each job
-      # to prevent them from overwriting each other.
-      # =================================================================
-      - name: Collect and Upload Logs
-        if: always() && steps.changed-files.outputs.any_changed == 'true'
-        uses: ./.github/actions/collect-logs
-        with:
-          namespace-external: 'flightctl-external'
-          namespace-internal: 'flightctl-internal'
-          log-directory: 'e2e-logs-node-${{ matrix.ginkgo_node }}'
-
-  # Summary job that depends on all matrix jobs completing
-  e2e:
-    runs-on: ubuntu-latest
-    needs: e2e-tests
-    if: always()
-    steps:
-      - name: Check E2E Test Results
-        run: |
-          if [[ "${{ needs.e2e-tests.outputs.any_changed }}" != "true" ]]; then
-              echo "E2E tests were skipped (docs-only or ignored paths)"
-              exit 0
-          fi
-          if [[ "${{ needs.e2e-tests.result }}" == "success" ]]; then
-            echo "All E2E tests passed!"
-            exit 0
-          elif [[ "${{ needs.e2e-tests.result }}" == "skipped" ]]; then
-            echo "E2E tests were skipped (docs-only changes)"
-            exit 0
-          else
-            echo "E2E tests failed or were cancelled"
-            exit 1
-          fi
->>>>>>> 999c9fc3
+# name: "E2E testing (Parallel Build)"
+
+# on:
+#   workflow_dispatch:
+#     inputs:
+#       label_filter:
+#         description: 'Ginkgo label filter expression to filter e2e tests'
+#         required: false
+#         default: 'sanity' #By default, only tests labeled with 'sanity' will run.
+#         type: string
+#   push:
+#     branches:
+#       - main
+#       - 'release-*'
+#   pull_request:
+#   merge_group:
+
+# permissions:
+#   contents: read
+#   pull-requests: read
+
+
+# env:
+#   # Enable BuildKit for cache mounts
+#   DOCKER_BUILDKIT: 1
+#   BUILDKIT_PROGRESS: plain
+#   # Define the total number of parallel nodes for Ginkgo
+#   GINKGO_TOTAL_NODES: 4
+#   # Set the registry for container caching
+#   QUAY_ORG: quay.io/flightctl
+#   QUAY_TESTS_ORG: quay.io/flightctl-tests
+#   REGISTRY: quay.io
+#   REGISTRY_OWNER: flightctl
+#   REGISTRY_OWNER_TESTS: flightctl-tests
+#   GITHUB_ACTIONS: true
+
+# jobs:
+#   e2e-tests:
+#     runs-on: "ubuntu-24.04"
+#     outputs: # <-- Add this section
+#       any_changed: ${{ steps.changed-files.outputs.any_changed }}
+#     # =================================================================
+#     # This matrix will create 4 independent jobs that run in parallel.
+#     # Each job will execute all the steps below.
+#     # =================================================================
+#     strategy:
+#       fail-fast: false
+#       matrix:
+#         ginkgo_node: [1,2,3,4]
+
+#     steps:
+#       - name: Checkout
+#         uses: actions/checkout@v4
+#         with:
+#           fetch-depth: 0
+
+#       - name: Get changed files
+#         id: changed-files
+#         uses: tj-actions/changed-files@v46
+#         with:
+#           since_last_remote_commit: 'true'
+#           files_ignore: |
+#             .spelling
+#             README.md
+#             docs/**
+#             .github/**
+#             examples/**
+#       - name: Free Disk Space (Ubuntu)
+#         if: ${{ steps.changed-files.outputs.any_changed == 'true' }}
+#         uses: jlumbroso/free-disk-space@main
+#         with:
+#           tool-cache: false
+#           large-packages: true # disabling this will result in ~4.6 GB not freed, but will save 2-3 minutes of exec time
+
+#       - name: Restore APT cache
+#         if: ${{ steps.changed-files.outputs.any_changed == 'true' }}
+#         id: cache-apt-restore
+#         uses: actions/cache/restore@v4
+#         with:
+#           path: |
+#             /var/cache/apt
+#             /var/lib/apt
+#           key: ${{ runner.os }}-apt-e2e-${{ hashFiles('.github/actions/setup-dependencies/action.yaml') }}
+#           restore-keys: |
+#             ${{ runner.os }}-apt-e2e-
+
+#       - name: Set permissions for APT after restore
+#         if: ${{ steps.changed-files.outputs.any_changed == 'true' }}
+#         run: sudo mkdir -p /var/cache/apt /var/lib/apt && sudo chown -R root:root /var/cache/apt /var/lib/apt
+
+#       - name: Restore Go modules cache
+#         if: ${{ steps.changed-files.outputs.any_changed == 'true' }}
+#         id: cache-go-restore
+#         uses: actions/cache/restore@v4
+#         with:
+#           path: |
+#             ~/.cache/go-build
+#             ~/go/pkg/mod
+#           key: ${{ runner.os }}-go-${{ hashFiles('**/go.sum') }}
+#           restore-keys: |
+#             ${{ runner.os }}-go-
+
+#       - name: Restore DNF cache
+#         if: ${{ steps.changed-files.outputs.any_changed == 'true' }}
+#         id: cache-dnf-restore
+#         uses: actions/cache/restore@v4
+#         with:
+#           path: |
+#             /var/cache/dnf
+#             /var/lib/dnf
+#           key: ${{ runner.os }}-dnf-e2e
+#           restore-keys: |
+#             ${{ runner.os }}-dnf-
+
+#       - name: Set permissions for DNF after restore
+#         if: ${{ steps.changed-files.outputs.any_changed == 'true' }}
+#         run: sudo mkdir -p /var/cache/dnf /var/lib/dnf && sudo chown -R root:root /var/cache/dnf /var/lib/dnf
+
+#       - name: Restore bootc-image-builder cache
+#         if: ${{ steps.changed-files.outputs.any_changed == 'true' }}
+#         id: cache-bootc-restore
+#         uses: actions/cache/restore@v4
+#         with:
+#           path: |
+#             bin/dnf-cache
+#             bin/osbuild-cache
+#           key: ${{ runner.os }}-bootc-cache-e2e-${{ hashFiles('test/scripts/agent-images/Containerfile-e2e-base.local') }}
+#           restore-keys: |
+#             ${{ runner.os }}-bootc-cache-e2e-
+
+
+#       - name: Setup all dependencies
+#         if: ${{ steps.changed-files.outputs.any_changed == 'true' }}
+#         uses: ./.github/actions/setup-dependencies
+#         with:
+#           setup_kvm: yes
+
+#       - name: Pull cache images
+#         if: ${{ steps.changed-files.outputs.any_changed == 'true' }}
+#         run: |
+#           # Try to pull cache images to warm up the build
+#           # || true prevents failure if the cache doesn't exist yet (e.g., first run)
+#           podman pull ${{ env.QUAY_ORG }}/flightctl-api:cache || true
+#           podman pull ${{ env.QUAY_ORG }}/flightctl-db-setup:cache || true
+#           podman pull ${{ env.QUAY_ORG }}/flightctl-worker:cache || true
+#           podman pull ${{ env.QUAY_ORG }}/flightctl-periodic:cache || true
+#           podman pull ${{ env.QUAY_ORG }}/flightctl-alert-exporter:cache || true
+#           podman pull ${{ env.QUAY_ORG }}/flightctl-alertmanager-proxy:cache || true
+#           podman pull ${{ env.QUAY_ORG }}/flightctl-cli-artifacts:cache || true
+#           podman pull ${{ env.QUAY_ORG }}/flightctl-userinfo-proxy:cache || true
+#           podman pull ${{ env.QUAY_ORG }}/flightctl-telemetry-gateway:cache || true
+#           podman pull ${{ env.QUAY_TESTS_ORG }}/git-server:cache || true
+
+#       - name: Create kind cluster
+#         if: ${{ steps.changed-files.outputs.any_changed == 'true' }}
+#         run: make cluster
+
+#       - name: Deploy the flightctl server
+#         if: ${{ steps.changed-files.outputs.any_changed == 'true' }}
+#         run: DISABLE_FIPS="true" make deploy
+
+#       - name: Check disk space after deploy
+#         if: ${{ steps.changed-files.outputs.any_changed == 'true' }}
+#         run: df -h
+
+#       - name: Prepare the E2E test environment
+#         if: ${{ steps.changed-files.outputs.any_changed == 'true' }}
+#         run: make prepare-e2e-test
+
+#       - name: Check disk space after prepare e2e
+#         if: ${{ steps.changed-files.outputs.any_changed == 'true' }}
+#         run: df -h
+
+#       - name: Set permissions for APT before save
+#         if: ${{ steps.changed-files.outputs.any_changed == 'true' }}
+#         run: sudo mkdir -p /var/cache/apt /var/lib/apt && sudo chown -R runner:runner /var/cache/apt /var/lib/apt
+
+#       - name: Save APT cache
+#         if: ${{ steps.changed-files.outputs.any_changed == 'true' }}
+#         uses: actions/cache/save@v4
+#         with:
+#           path: |
+#             /var/cache/apt
+#             /var/lib/apt
+#           key: ${{ steps.cache-apt-restore.outputs.cache-primary-key }}
+
+#       - name: Set permissions for APT after save
+#         if: ${{ steps.changed-files.outputs.any_changed == 'true' }}
+#         run: sudo mkdir -p /var/cache/apt /var/lib/apt && sudo chown -R root:root /var/cache/apt /var/lib/apt
+
+#       - name: Save Go modules cache
+#         if: ${{ steps.changed-files.outputs.any_changed == 'true' }}
+#         uses: actions/cache/save@v4
+#         with:
+#           path: |
+#             ~/.cache/go-build
+#             ~/go/pkg/mod
+#           key: ${{ steps.cache-go-restore.outputs.cache-primary-key }}
+
+#       - name: Set permissions for DNF before save
+#         if: ${{ steps.changed-files.outputs.any_changed == 'true' }}
+#         run: sudo mkdir -p /var/cache/dnf /var/lib/dnf && sudo chown -R runner:runner /var/cache/dnf /var/lib/dnf
+
+#       - name: Save DNF cache
+#         if: ${{ steps.changed-files.outputs.any_changed == 'true' }}
+#         uses: actions/cache/save@v4
+#         with:
+#           path: |
+#             /var/cache/dnf
+#             /var/lib/dnf
+#           key: ${{ runner.os }}-dnf-e2e
+
+#       - name: Set permissions for DNF after save
+#         if: ${{ steps.changed-files.outputs.any_changed == 'true' }}
+#         run: sudo mkdir -p /var/cache/dnf /var/lib/dnf && sudo chown -R root:root /var/cache/dnf /var/lib/dnf
+
+#       - name: Save bootc-image-builder cache
+#         if: ${{ steps.changed-files.outputs.any_changed == 'true' }}
+#         uses: actions/cache/save@v4
+#         with:
+#           path: |
+#             bin/dnf-cache
+#             bin/osbuild-cache
+#           key: ${{ steps.cache-bootc-restore.outputs.cache-primary-key }}
+
+#       # Note: Container images are now cached via registry-based caching
+#       # The cache images are automatically pushed during the build process
+#       # No manual cache save/restore needed for containers
+
+#       - name: Make sure the images are owned by the runner user
+#         if: ${{ steps.changed-files.outputs.any_changed == 'true' }}
+#         run: |
+#           sudo mkdir -p bin/output && sudo chown -R runner:runner bin/output
+
+#       # =================================================================
+#       # This step now uses manual test splitting to run a
+#       # specific slice of the tests on each parallel job.
+#       # =================================================================
+#       - name: Run E2E Test Slice
+#         if: ${{ steps.changed-files.outputs.any_changed == 'true' }}
+#         run: make run-e2e-test VERBOSE=true # use DEBUG_VM_CONSOLE=1 to see the VM console output
+#         env:
+#           GINKGO_LABEL_FILTER: ${{ inputs.label_filter || 'sanity' }}
+#           GINKGO_TOTAL_NODES: ${{ env.GINKGO_TOTAL_NODES }}
+#           GINKGO_NODE: ${{ matrix.ginkgo_node }}
+
+#       - name: Check disk space at end
+#         if: always() && steps.changed-files.outputs.any_changed == 'true'
+#         run: df -h
+
+#       # =================================================================
+#       # This step now uploads logs to a unique artifact for each job
+#       # to prevent them from overwriting each other.
+#       # =================================================================
+#       - name: Collect and Upload Logs
+#         if: always() && steps.changed-files.outputs.any_changed == 'true'
+#         uses: ./.github/actions/collect-logs
+#         with:
+#           namespace-external: 'flightctl-external'
+#           namespace-internal: 'flightctl-internal'
+#           log-directory: 'e2e-logs-node-${{ matrix.ginkgo_node }}'
+
+#   # Summary job that depends on all matrix jobs completing
+#   e2e:
+#     runs-on: ubuntu-latest
+#     needs: e2e-tests
+#     if: always()
+#     steps:
+#       - name: Check E2E Test Results
+#         run: |
+#           if [[ "${{ needs.e2e-tests.outputs.any_changed }}" != "true" ]]; then
+#               echo "E2E tests were skipped (docs-only or ignored paths)"
+#               exit 0
+#           fi
+#           if [[ "${{ needs.e2e-tests.result }}" == "success" ]]; then
+#             echo "All E2E tests passed!"
+#             exit 0
+#           elif [[ "${{ needs.e2e-tests.result }}" == "skipped" ]]; then
+#             echo "E2E tests were skipped (docs-only changes)"
+#             exit 0
+#           else
+#             echo "E2E tests failed or were cancelled"
+#             exit 1
+#           fi