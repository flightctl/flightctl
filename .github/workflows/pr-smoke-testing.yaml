<<<<<<< HEAD
#name: "Smoke tests"
#
#on:
#  workflow_dispatch:
#  push:
#    branches:
#      - main
#      - 'release-*'
#  pull_request:
#
#permissions:
#  contents: read
#  pull-requests: read
#
#env:
#  # Enable BuildKit for cache mounts
#  DOCKER_BUILDKIT: 1
#  BUILDKIT_PROGRESS: plain
#
#  QUAY_ORG: quay.io/flightctl
#  REGISTRY: quay.io
#  REGISTRY_OWNER: flightctl
#  REGISTRY_OWNER_TESTS: flightctl-tests
#  GITHUB_ACTIONS: true
#
#jobs:
#  # This line defines a job with the ID `check-links` that is stored within the `jobs` key.
#  smoke:
#    runs-on: "ubuntu-24.04"
#    steps:
#      - name: Checkout
#        uses: actions/checkout@v4
#        with:
#          fetch-depth: 0
#
#      - name: Get changed files
#        id: changed-files
#        uses: tj-actions/changed-files@v46
#        with:
#          since_last_remote_commit: 'true'
#          files_ignore: |
#            .spelling
#            README.md
#            docs/**
#            .github/**
#            examples/**
#            packaging/rpm/**
#
#      - name: Free Disk Space (Ubuntu)
#        if: ${{ steps.changed-files.outputs.any_changed == 'true' }}
#        uses: jlumbroso/free-disk-space@main
#        with:
#          tool-cache: false
#          large-packages: false # disabling this will result in ~4.6 GB not freed, but will save 2-3 minutes of exec time
#
#      - name: Setup all dependencies
#        if: ${{ steps.changed-files.outputs.any_changed == 'true' }}
#        uses: ./.github/actions/setup-dependencies
#
#      - name: Cache Go modules
#        if: ${{ steps.changed-files.outputs.any_changed == 'true' }}
#        uses: actions/cache@v4
#        with:
#          path: |
#            ~/.cache/go-build
#            ~/go/pkg/mod
#          key: ${{ runner.os }}-go-${{ hashFiles('**/go.sum') }}
#          restore-keys: |
#            ${{ runner.os }}-go-
#
#      - name: Cache DNF packages
#        if: ${{ steps.changed-files.outputs.any_changed == 'true' }}
#        uses: actions/cache@v4
#        with:
#          path: |
#            /var/cache/dnf
#            /var/lib/dnf
#          key: ${{ runner.os }}-dnf-smoke
#          restore-keys: |
#            ${{ runner.os }}-dnf-
#
#      - name: Cache bootc-image-builder
#        if: ${{ steps.changed-files.outputs.any_changed == 'true' }}
#        uses: actions/cache@v4
#        with:
#          path: |
#            bin/dnf-cache
#            bin/osbuild-cache
#          key: ${{ runner.os }}-bootc-cache-smoke-${{ hashFiles('test/scripts/agent-images/Containerfile-e2e-base.local') }}
#          restore-keys: |
#            ${{ runner.os }}-bootc-cache-smoke-
#
#      - name: Create cluster
#        if: ${{ steps.changed-files.outputs.any_changed == 'true' }}
#        run: make cluster
#
#      - name: Deploy
#        if: ${{ steps.changed-files.outputs.any_changed == 'true' }}
#        run: DISABLE_FIPS="true" make deploy
#
#      - name: Check
#        if: ${{ steps.changed-files.outputs.any_changed == 'true' }}
#        run: |
#          kubectl get pods --all-namespaces
#
#      - name: Apply device
#        if: ${{ steps.changed-files.outputs.any_changed == 'true' }}
#        run: bin/flightctl apply -f examples/device.yaml
#
#      - name: Apply fleet
#        if: ${{ steps.changed-files.outputs.any_changed == 'true' }}
#        run: bin/flightctl apply -f examples/fleet.yaml
#
#      - name: Apply enrollmentrequest
#        if: ${{ steps.changed-files.outputs.any_changed == 'true' }}
#        run: bin/flightctl apply -f examples/enrollmentrequest.yaml
#
#      - name: Apply repository
#        if: ${{ steps.changed-files.outputs.any_changed == 'true' }}
#        run: bin/flightctl apply -f examples/repository-flightctl.yaml
#
#      - name: Apply resourcesync
#        if: ${{ steps.changed-files.outputs.any_changed == 'true' }}
#        run: bin/flightctl apply -f examples/resourcesync.yaml
#
#      - name: Build the simulator
#        if: ${{ steps.changed-files.outputs.any_changed == 'true' }}
#        run: DISABLE_FIPS="true" make build-devicesimulator
#
#      - name: Simulator run
#        if: ${{ steps.changed-files.outputs.any_changed == 'true' }}
#        run: bin/devicesimulator --config bin/agent/etc/flightctl/config.yaml --count 1 --stop-after 1m
#
#      - name: Collect and Upload Logs
#        if: always() && steps.changed-files.outputs.any_changed == 'true'
#        uses: ./.github/actions/collect-logs
#        with:
#          namespace-external: 'flightctl-external'
#          namespace-internal: 'flightctl-internal'
#          log-directory: 'smoke-logs'
=======
name: "Smoke tests"

on:
  workflow_dispatch:
  push:
    branches:
      - main
      - 'release-*'
  pull_request:
  merge_group:

permissions:
  contents: read
  pull-requests: read

env:
  # Enable BuildKit for cache mounts
  DOCKER_BUILDKIT: 1
  BUILDKIT_PROGRESS: plain

  QUAY_ORG: quay.io/flightctl
  REGISTRY: quay.io
  REGISTRY_OWNER: flightctl
  REGISTRY_OWNER_TESTS: flightctl-tests
  GITHUB_ACTIONS: true

jobs:
  # This line defines a job with the ID `check-links` that is stored within the `jobs` key.
  smoke:
    runs-on: "ubuntu-24.04"
    steps:
      - name: Checkout
        uses: actions/checkout@v4
        with:
          fetch-depth: 0

      - name: Get changed files
        id: changed-files
        uses: tj-actions/changed-files@v46
        with:
          since_last_remote_commit: 'true'
          files_ignore: |
            .spelling
            README.md
            docs/**
            .github/**
            examples/**
            packaging/rpm/**

      - name: Free Disk Space (Ubuntu)
        if: ${{ steps.changed-files.outputs.any_changed == 'true' }}
        uses: jlumbroso/free-disk-space@main
        with:
          tool-cache: false
          large-packages: false # disabling this will result in ~4.6 GB not freed, but will save 2-3 minutes of exec time

      - name: Setup all dependencies
        if: ${{ steps.changed-files.outputs.any_changed == 'true' }}
        uses: ./.github/actions/setup-dependencies

      - name: Cache Go modules
        if: ${{ steps.changed-files.outputs.any_changed == 'true' }}
        uses: actions/cache@v4
        with:
          path: |
            ~/.cache/go-build
            ~/go/pkg/mod
          key: ${{ runner.os }}-go-${{ hashFiles('**/go.sum') }}
          restore-keys: |
            ${{ runner.os }}-go-

      - name: Cache DNF packages
        if: ${{ steps.changed-files.outputs.any_changed == 'true' }}
        uses: actions/cache@v4
        with:
          path: |
            /var/cache/dnf
            /var/lib/dnf
          key: ${{ runner.os }}-dnf-smoke
          restore-keys: |
            ${{ runner.os }}-dnf-

      - name: Cache bootc-image-builder
        if: ${{ steps.changed-files.outputs.any_changed == 'true' }}
        uses: actions/cache@v4
        with:
          path: |
            bin/dnf-cache
            bin/osbuild-cache
          key: ${{ runner.os }}-bootc-cache-smoke-${{ hashFiles('test/scripts/agent-images/Containerfile-e2e-base.local') }}
          restore-keys: |
            ${{ runner.os }}-bootc-cache-smoke-

      - name: Create cluster
        if: ${{ steps.changed-files.outputs.any_changed == 'true' }}
        run: make cluster

      - name: Deploy
        if: ${{ steps.changed-files.outputs.any_changed == 'true' }}
        run: DISABLE_FIPS="true" make deploy

      - name: Check
        if: ${{ steps.changed-files.outputs.any_changed == 'true' }}
        run: |
          kubectl get pods --all-namespaces

      - name: Apply device
        if: ${{ steps.changed-files.outputs.any_changed == 'true' }}
        run: bin/flightctl apply -f examples/device.yaml

      - name: Apply fleet
        if: ${{ steps.changed-files.outputs.any_changed == 'true' }}
        run: bin/flightctl apply -f examples/fleet.yaml

      - name: Apply enrollmentrequest
        if: ${{ steps.changed-files.outputs.any_changed == 'true' }}
        run: bin/flightctl apply -f examples/enrollmentrequest.yaml

      - name: Apply repository
        if: ${{ steps.changed-files.outputs.any_changed == 'true' }}
        run: bin/flightctl apply -f examples/repository-flightctl.yaml

      - name: Apply resourcesync
        if: ${{ steps.changed-files.outputs.any_changed == 'true' }}
        run: bin/flightctl apply -f examples/resourcesync.yaml

      - name: Build the simulator
        if: ${{ steps.changed-files.outputs.any_changed == 'true' }}
        run: DISABLE_FIPS="true" make build-devicesimulator

      - name: Simulator run
        if: ${{ steps.changed-files.outputs.any_changed == 'true' }}
        run: bin/devicesimulator --config bin/agent/etc/flightctl/config.yaml --count 1 --stop-after 1m

      - name: Collect and Upload Logs
        if: always() && steps.changed-files.outputs.any_changed == 'true'
        uses: ./.github/actions/collect-logs
        with:
          namespace-external: 'flightctl-external'
          namespace-internal: 'flightctl-internal'
          log-directory: 'smoke-logs'
>>>>>>> 999c9fc3
<|MERGE_RESOLUTION|>--- conflicted
+++ resolved
@@ -1,145 +1,3 @@
-<<<<<<< HEAD
-#name: "Smoke tests"
-#
-#on:
-#  workflow_dispatch:
-#  push:
-#    branches:
-#      - main
-#      - 'release-*'
-#  pull_request:
-#
-#permissions:
-#  contents: read
-#  pull-requests: read
-#
-#env:
-#  # Enable BuildKit for cache mounts
-#  DOCKER_BUILDKIT: 1
-#  BUILDKIT_PROGRESS: plain
-#
-#  QUAY_ORG: quay.io/flightctl
-#  REGISTRY: quay.io
-#  REGISTRY_OWNER: flightctl
-#  REGISTRY_OWNER_TESTS: flightctl-tests
-#  GITHUB_ACTIONS: true
-#
-#jobs:
-#  # This line defines a job with the ID `check-links` that is stored within the `jobs` key.
-#  smoke:
-#    runs-on: "ubuntu-24.04"
-#    steps:
-#      - name: Checkout
-#        uses: actions/checkout@v4
-#        with:
-#          fetch-depth: 0
-#
-#      - name: Get changed files
-#        id: changed-files
-#        uses: tj-actions/changed-files@v46
-#        with:
-#          since_last_remote_commit: 'true'
-#          files_ignore: |
-#            .spelling
-#            README.md
-#            docs/**
-#            .github/**
-#            examples/**
-#            packaging/rpm/**
-#
-#      - name: Free Disk Space (Ubuntu)
-#        if: ${{ steps.changed-files.outputs.any_changed == 'true' }}
-#        uses: jlumbroso/free-disk-space@main
-#        with:
-#          tool-cache: false
-#          large-packages: false # disabling this will result in ~4.6 GB not freed, but will save 2-3 minutes of exec time
-#
-#      - name: Setup all dependencies
-#        if: ${{ steps.changed-files.outputs.any_changed == 'true' }}
-#        uses: ./.github/actions/setup-dependencies
-#
-#      - name: Cache Go modules
-#        if: ${{ steps.changed-files.outputs.any_changed == 'true' }}
-#        uses: actions/cache@v4
-#        with:
-#          path: |
-#            ~/.cache/go-build
-#            ~/go/pkg/mod
-#          key: ${{ runner.os }}-go-${{ hashFiles('**/go.sum') }}
-#          restore-keys: |
-#            ${{ runner.os }}-go-
-#
-#      - name: Cache DNF packages
-#        if: ${{ steps.changed-files.outputs.any_changed == 'true' }}
-#        uses: actions/cache@v4
-#        with:
-#          path: |
-#            /var/cache/dnf
-#            /var/lib/dnf
-#          key: ${{ runner.os }}-dnf-smoke
-#          restore-keys: |
-#            ${{ runner.os }}-dnf-
-#
-#      - name: Cache bootc-image-builder
-#        if: ${{ steps.changed-files.outputs.any_changed == 'true' }}
-#        uses: actions/cache@v4
-#        with:
-#          path: |
-#            bin/dnf-cache
-#            bin/osbuild-cache
-#          key: ${{ runner.os }}-bootc-cache-smoke-${{ hashFiles('test/scripts/agent-images/Containerfile-e2e-base.local') }}
-#          restore-keys: |
-#            ${{ runner.os }}-bootc-cache-smoke-
-#
-#      - name: Create cluster
-#        if: ${{ steps.changed-files.outputs.any_changed == 'true' }}
-#        run: make cluster
-#
-#      - name: Deploy
-#        if: ${{ steps.changed-files.outputs.any_changed == 'true' }}
-#        run: DISABLE_FIPS="true" make deploy
-#
-#      - name: Check
-#        if: ${{ steps.changed-files.outputs.any_changed == 'true' }}
-#        run: |
-#          kubectl get pods --all-namespaces
-#
-#      - name: Apply device
-#        if: ${{ steps.changed-files.outputs.any_changed == 'true' }}
-#        run: bin/flightctl apply -f examples/device.yaml
-#
-#      - name: Apply fleet
-#        if: ${{ steps.changed-files.outputs.any_changed == 'true' }}
-#        run: bin/flightctl apply -f examples/fleet.yaml
-#
-#      - name: Apply enrollmentrequest
-#        if: ${{ steps.changed-files.outputs.any_changed == 'true' }}
-#        run: bin/flightctl apply -f examples/enrollmentrequest.yaml
-#
-#      - name: Apply repository
-#        if: ${{ steps.changed-files.outputs.any_changed == 'true' }}
-#        run: bin/flightctl apply -f examples/repository-flightctl.yaml
-#
-#      - name: Apply resourcesync
-#        if: ${{ steps.changed-files.outputs.any_changed == 'true' }}
-#        run: bin/flightctl apply -f examples/resourcesync.yaml
-#
-#      - name: Build the simulator
-#        if: ${{ steps.changed-files.outputs.any_changed == 'true' }}
-#        run: DISABLE_FIPS="true" make build-devicesimulator
-#
-#      - name: Simulator run
-#        if: ${{ steps.changed-files.outputs.any_changed == 'true' }}
-#        run: bin/devicesimulator --config bin/agent/etc/flightctl/config.yaml --count 1 --stop-after 1m
-#
-#      - name: Collect and Upload Logs
-#        if: always() && steps.changed-files.outputs.any_changed == 'true'
-#        uses: ./.github/actions/collect-logs
-#        with:
-#          namespace-external: 'flightctl-external'
-#          namespace-internal: 'flightctl-internal'
-#          log-directory: 'smoke-logs'
-=======
 name: "Smoke tests"
 
 on:
@@ -280,5 +138,4 @@
         with:
           namespace-external: 'flightctl-external'
           namespace-internal: 'flightctl-internal'
-          log-directory: 'smoke-logs'
->>>>>>> 999c9fc3
+          log-directory: 'smoke-logs'