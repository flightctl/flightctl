--- conflicted
+++ resolved
@@ -31,10 +31,6 @@
           name: ${{ env.NAME }}
           path: ${{ github.workspace }}/bin/${{ env.NAME }}
 
-<<<<<<< HEAD
-  verify-darwin:
-    runs-on: macos-latest
-=======
   verify:
     strategy:
       matrix:
@@ -44,40 +40,12 @@
           - runner: macos-latest
             build: darwin-arm64
     runs-on: ${{ matrix.env.runner }}
->>>>>>> 282d4404
     needs: [build]
     
     steps: 
       - name: "Load binary"
         uses: actions/download-artifact@v4
         with:
-<<<<<<< HEAD
-          name: flightctl-darwin-arm64
-
-      - name: "Verify"
-        run: |
-          ./flightctl version
-          exit $?
-
-  verify-linux:
-    runs-on: ubuntu-latest
-    needs: [build]
-    
-    steps:
-      - name: "Load binary"
-        uses: actions/download-artifact@v4
-        with:
-          name: flightctl-linux-amd64
-
-      - name: "Verify"
-        run: |
-          ./flightctl version
-          exit $?
-
-  publish:
-    runs-on: ubuntu-latest
-    needs: [verify-darwin, verify-linux]
-=======
           name: flightctl-${{ matrix.env.build }}
 
       - name: "Verify"
@@ -89,7 +57,6 @@
   publish:
     runs-on: ubuntu-latest
     needs: [verify]
->>>>>>> 282d4404
 
     steps:
       - name: "Checkout"
