--- conflicted
+++ resolved
@@ -423,12 +423,8 @@
     fi
 
     # Prefer values injected by Makefile/CI; fall back to RPM macros when unset
-<<<<<<< HEAD
-    SOURCE_GIT_TAG="%{?SOURCE_GIT_TAG:%{SOURCE_GIT_TAG}}%{!?SOURCE_GIT_TAG:%(echo v%{version} | tr '~' '-')}" \
+    SOURCE_GIT_TAG="%{?SOURCE_GIT_TAG:%{SOURCE_GIT_TAG}}%{!?SOURCE_GIT_TAG:%(echo "v%{version}" | tr '~' '-')}" \
     SOURCE_GIT_TAG_NO_V="%{?SOURCE_GIT_TAG_NO_V:%{SOURCE_GIT_TAG_NO_V}}%{!?SOURCE_GIT_TAG_NO_V:%(echo %{version} | tr '~' '-')}" \
-=======
-    SOURCE_GIT_TAG="%{?SOURCE_GIT_TAG:%{SOURCE_GIT_TAG}}%{!?SOURCE_GIT_TAG:%(echo "v%{version}" | tr '~' '-')}" \
->>>>>>> 0ae63bf9
     SOURCE_GIT_TREE_STATE="%{?SOURCE_GIT_TREE_STATE:%{SOURCE_GIT_TREE_STATE}}%{!?SOURCE_GIT_TREE_STATE:clean}" \
     SOURCE_GIT_COMMIT="%{?SOURCE_GIT_COMMIT:%{SOURCE_GIT_COMMIT}}%{!?SOURCE_GIT_COMMIT:%(echo %{version} | grep -o '[-~]g[0-9a-f]*' | sed 's/[-~]g//' || echo unknown)}" \
     %if 0%{?rhel} == 9
@@ -567,31 +563,10 @@
         exit 1
     fi
 
-<<<<<<< HEAD
-    # Run the installed binary from the buildroot and capture its output
-    out="$("%{buildroot}%{_bindir}/flightctl-agent" version)"
-    echo "$out"
-    
-    # Extract the parts after the colons
-    version=$(printf '%s\n' "$out" | sed -n 's/^Flightctl Agent Version:[[:space:]]*//p')
-    commit=$(printf '%s\n' "$out" | sed -n 's/^Git Commit:[[:space:]]*//p')
-    
-    # Fail if either is empty
-    if [ -z "$version" ]; then
-        echo "ERROR: Flightctl Agent Version is empty"
-        exit 1
-    fi
-    
-=======
->>>>>>> 0ae63bf9
     if [ -z "$commit" ]; then
         echo "ERROR: Git Commit is empty"
         exit 1
     fi
-<<<<<<< HEAD
-
-=======
->>>>>>> 0ae63bf9
 
 %pre selinux
 %selinux_relabel_pre -s %{selinuxtype}
