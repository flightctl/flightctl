# Disable debug information package creation
%define debug_package %{nil}

# Define the Go Import Path
%global goipath github.com/flightctl/flightctl

# SELinux specifics
%global selinuxtype targeted
%define selinux_policyver 3.14.3-67

Name:           flightctl
# Version and Release are automatically updated by Packit during build
# Do not manually change these values - they will be overwritten
Version:        0.6.0
Release:        1%{?dist}
Summary:        Flight Control service

%gometa

License:        Apache-2.0 AND BSD-2-Clause AND BSD-3-Clause AND ISC AND MIT
URL:            %{gourl}

Source0:        1%{?dist}

BuildRequires:  golang
BuildRequires:  make
BuildRequires:  git
BuildRequires:  openssl-devel
BuildRequires:  systemd-rpm-macros

Requires: openssl

%global flightctl_target flightctl.target

# --- Restart these on upgrade  ---
%global flightctl_services_restart flightctl-api.service flightctl-ui.service flightctl-worker.service flightctl-alertmanager.service flightctl-alert-exporter.service flightctl-alertmanager-proxy.service flightctl-cli-artifacts.service flightctl-periodic.service flightctl-db-migrate.service flightctl-db-wait.service


%description
# Main package is empty and not created.

# cli sub-package
%package cli
Summary: Flight Control CLI
%description cli
flightctl is the CLI for controlling the Flight Control service.

# agent sub-package
%package agent
Summary: Flight Control management agent

Requires: flightctl-selinux = %{version}

%description agent
The flightctl-agent package provides the management agent for the Flight Control fleet management service.

# selinux sub-package
%package selinux
Summary: SELinux policies for the Flight Control management agent
BuildRequires: selinux-policy >= %{selinux_policyver}
BuildRequires: selinux-policy-devel >= %{selinux_policyver}
BuildRequires: container-selinux
BuildArch: noarch
Requires: selinux-policy >= %{selinux_policyver}

# For restorecon
Requires: policycoreutils
# For semanage
Requires: policycoreutils-python-utils
# For policy macros
Requires: container-selinux

%description selinux
The flightctl-selinux package provides the SELinux policy modules required by the Flight Control management agent.

# services sub-package
%package services
Summary: Flight Control services
Requires: bash
Requires: podman
Requires: yq
BuildRequires: systemd-rpm-macros
%{?systemd_requires}

%description services
The flightctl-services package provides installation and setup of files for running containerized Flight Control services

%package otel-collector
Summary: OpenTelemetry Collector for FlightCtl
Requires:       podman
Requires:       yq
Requires(post): yq gettext
%{?systemd_requires}
Requires:       selinux-policy-targeted

%description otel-collector
This package provides the OpenTelemetry Collector for FlightCtl metric collection.
The collector runs in a Podman container managed by systemd and can be installed
and used independently without requiring core FlightCtl services to be running.

%package observability
Summary: Complete FlightCtl observability stack
Requires:       flightctl-otel-collector = %{version}-%{release}
Requires:       /usr/sbin/semanage
Requires:       /usr/sbin/restorecon
Requires:       podman
Requires:       systemd
Requires(post): yq gettext
%{?systemd_requires}
Requires:       selinux-policy-targeted

%description observability
This package provides the complete FlightCtl Observability Stack, including
Prometheus for metric storage, Grafana for visualization, and
OpenTelemetry Collector for metric collection. All components run in Podman containers
managed by systemd and can be installed independently without requiring core FlightCtl
services to be running. This package automatically includes the flightctl-otel-collector package.

%files otel-collector
# OpenTelemetry Collector specific files
/etc/otelcol/otelcol-config.yaml
/opt/flightctl-observability/templates/flightctl-otel-collector.container.template

# Shared rendering infrastructure for otel-collector
/etc/flightctl/scripts/render-templates.sh
/etc/flightctl/definitions/otel-collector.defs

# Configuration management script - needed for standalone otel-collector deployment
/usr/local/bin/flightctl-render-observability

# Observability network quadlet
/etc/containers/systemd/flightctl-observability.network

# Systemd target for service grouping
/usr/lib/systemd/system/flightctl-otel-collector.target

# Directories owned by the otel-collector RPM
%dir /etc/otelcol
%dir /var/lib/otelcol
%dir /opt/flightctl-observability/templates
%dir /etc/flightctl
%dir /etc/flightctl/scripts
%dir /etc/flightctl/definitions

# Ghost file for generated container file
%ghost /etc/containers/systemd/flightctl-otel-collector.container

%files observability
# Static configuration files (Prometheus and Grafana only)
/etc/prometheus/prometheus.yml

/etc/flightctl/scripts/render-templates.sh
/etc/flightctl/definitions/observability.defs

# Template source files (Prometheus, Grafana, and UserInfo Proxy)
/opt/flightctl-observability/templates/grafana.ini.template
/opt/flightctl-observability/templates/flightctl-grafana.container.template
/opt/flightctl-observability/templates/flightctl-prometheus.container.template
/opt/flightctl-observability/templates/flightctl-userinfo-proxy.container.template

/etc/grafana/provisioning/datasources/prometheus.yaml

/etc/grafana/provisioning/dashboards/flightctl.yaml

# The files that will be generated in %%post must be listed as %%ghost files.
%ghost /etc/grafana/grafana.ini
%ghost /etc/containers/systemd/flightctl-grafana.container
%ghost /etc/containers/systemd/flightctl-prometheus.container
%ghost /etc/containers/systemd/flightctl-userinfo-proxy.container

# Configuration management script
/usr/local/bin/flightctl-render-observability

# Systemd target for full observability stack
/usr/lib/systemd/system/flightctl-observability.target

# Directories owned by the observability RPM (Prometheus and Grafana only)
%dir /etc/prometheus
%dir /etc/grafana
%dir /etc/grafana/provisioning
%dir /etc/grafana/provisioning/datasources
%dir /etc/grafana/provisioning/dashboards
%dir /etc/grafana/provisioning/dashboards/flightctl
%dir /etc/grafana/certs
%dir /var/lib/prometheus
%dir /var/lib/grafana
%dir /etc/flightctl
%dir /etc/flightctl/scripts
%dir /etc/flightctl/definitions


%pre otel-collector
# This script runs BEFORE the files are installed onto the system.
echo "Preparing to install FlightCtl OpenTelemetry Collector..."
echo "Note: OpenTelemetry collector can be installed independently of other FlightCtl services."


%post otel-collector
# This script runs AFTER the files have been installed onto the system.
echo "Running post-install actions for FlightCtl OpenTelemetry Collector..."

# Create necessary directories on the host if they don't already exist.
/usr/bin/mkdir -p /etc/otelcol /var/lib/otelcol
/usr/bin/mkdir -p /opt/flightctl-observability/templates
/usr/bin/mkdir -p /etc/flightctl /etc/flightctl/scripts /etc/flightctl/definitions

# Apply persistent SELinux contexts for volumes and configuration files.
/usr/sbin/semanage fcontext -a -t container_file_t "/etc/otelcol/otelcol-config.yaml" >/dev/null 2>&1 || :
/usr/sbin/semanage fcontext -a -t container_file_t "/var/lib/otelcol(/.*)?" >/dev/null 2>&1 || :
/usr/sbin/semanage fcontext -a -t container_file_t "/opt/flightctl-observability/templates(/.*)?" >/dev/null 2>&1 || :
/usr/sbin/semanage fcontext -a -t container_file_t "/usr/local/bin/flightctl-render-observability" >/dev/null 2>&1 || :
/usr/sbin/semanage fcontext -a -t container_file_t "/usr/local/bin/" >/dev/null 2>&1 || :

# Restore file contexts based on the new rules (and default rules)
/usr/sbin/restorecon -RvF /etc/otelcol >/dev/null 2>&1 || :
/usr/sbin/restorecon -RvF /var/lib/otelcol >/dev/null 2>&1 || :
/usr/sbin/restorecon -RvF /opt/flightctl-observability/templates >/dev/null 2>&1 || :
/usr/sbin/restorecon -RvF /usr/local/bin/flightctl-render-observability >/dev/null 2>&1 || :
/usr/sbin/restorecon -RvF /usr/local/bin/ >/dev/null 2>&1 || :

# Enable specific SELinux boolean if needed
/usr/sbin/setsebool -P container_manage_cgroup on >/dev/null 2>&1 || :

# Generate OpenTelemetry collector container file from template
echo "Generating OpenTelemetry collector container configuration..."
CONFIG_FILE="/etc/flightctl/service-config.yaml"
TEMPLATES_DIR="/opt/flightctl-observability/templates"
DEFINITIONS_FILE="/etc/flightctl/definitions/otel-collector.defs"

# Source shared logic and call rendering with otel-collector specific definitions
if [ -f "/etc/flightctl/scripts/render-templates.sh" ]; then
    source /etc/flightctl/scripts/render-templates.sh
    render_templates "$CONFIG_FILE" "$TEMPLATES_DIR" "$DEFINITIONS_FILE" || { echo "ERROR: OpenTelemetry collector config generation failed!"; exit 1; }
else
    echo "ERROR: render-templates.sh not found!"
    exit 1
fi

# Final service management
echo "Reloading systemd daemon..."
/usr/bin/systemctl daemon-reload

echo "FlightCtl OpenTelemetry Collector installed. Service is configured but not started."
echo "To render config: sudo flightctl-render-observability"
echo "To start services: sudo systemctl start flightctl-otel-collector.target"
echo "For automatic startup: sudo systemctl enable flightctl-otel-collector.target"


%preun otel-collector
echo "Running pre-uninstall actions for FlightCtl OpenTelemetry Collector..."
# Stop and disable the target and services
/usr/bin/systemctl stop flightctl-otel-collector.target >/dev/null 2>&1 || :
/usr/bin/systemctl disable flightctl-otel-collector.target >/dev/null 2>&1 || :
/usr/bin/systemctl stop flightctl-otel-collector.service >/dev/null 2>&1 || :
/usr/bin/systemctl disable flightctl-otel-collector.service >/dev/null 2>&1 || :
/usr/bin/systemctl stop flightctl-observability-network.service >/dev/null 2>&1 || :


%postun otel-collector
echo "Running post-uninstall actions for FlightCtl OpenTelemetry Collector..."
# Clean up Podman container
/usr/bin/podman rm -f flightctl-otel-collector >/dev/null 2>&1 || :

# Remove SELinux fcontext rules added by this package
/usr/sbin/semanage fcontext -d -t container_file_t "/etc/otelcol/otelcol-config.yaml" >/dev/null 2>&1 || :
/usr/sbin/semanage fcontext -d -t container_file_t "/var/lib/otelcol(/.*)?" >/dev/null 2>&1 || :
/usr/sbin/semanage fcontext -d -t container_file_t "/opt/flightctl-observability/templates(/.*)?" >/dev/null 2>&1 || :
/usr/sbin/semanage fcontext -d -t container_file_t "/usr/local/bin/flightctl-render-observability" >/dev/null 2>&1 || :
/usr/sbin/semanage fcontext -d -t container_file_t "/usr/local/bin/" >/dev/null 2>&1 || :

# Restore default SELinux contexts for affected directories
/usr/sbin/restorecon -RvF /etc/otelcol >/dev/null 2>&1 || :
/usr/sbin/restorecon -RvF /var/lib/otelcol >/dev/null 2>&1 || :
/usr/sbin/restorecon -RvF /opt/flightctl-observability/templates >/dev/null 2>&1 || :
/usr/sbin/restorecon -RvF /usr/local/bin/flightctl-render-observability >/dev/null 2>&1 || :
/usr/sbin/restorecon -RvF /usr/local/bin/ >/dev/null 2>&1 || :

/usr/bin/systemctl daemon-reload
echo "FlightCtl OpenTelemetry Collector uninstalled."


%pre observability
# This script runs BEFORE the files are installed onto the system.
echo "Preparing to install FlightCtl Observability Stack..."
echo "Note: Observability stack can be installed independently of other FlightCtl services."


%post observability
# This script runs AFTER the files have been installed onto the system.
echo "Running post-install actions for Flightctl Observability Stack..."

# Create necessary directories on the host if they don't already exist.
/usr/bin/mkdir -p /etc/prometheus /var/lib/prometheus
/usr/bin/mkdir -p /etc/grafana /etc/grafana/provisioning /etc/grafana/provisioning/datasources /var/lib/grafana
/usr/bin/mkdir -p /etc/grafana/provisioning/dashboards /etc/grafana/provisioning/dashboards/flightctl
/usr/bin/mkdir -p /etc/grafana/certs
/usr/bin/mkdir -p /etc/flightctl /opt/flightctl-observability/templates
/usr/bin/mkdir -p /usr/local/bin /usr/lib/systemd/system
/usr/bin/mkdir -p /etc/flightctl/scripts
/usr/bin/mkdir -p /etc/flightctl/definitions

chown 65534:65534 /var/lib/prometheus
chown 472:472 /var/lib/grafana

# Apply persistent SELinux contexts for volumes and configuration files.
/usr/sbin/semanage fcontext -a -t container_file_t "/etc/prometheus/prometheus.yml" >/dev/null 2>&1 || :
/usr/sbin/semanage fcontext -a -t container_file_t "/var/lib/prometheus(/.*)?" >/dev/null 2>&1 || :

/usr/sbin/semanage fcontext -a -t container_file_t "/etc/grafana(/.*)?" >/dev/null 2>&1 || :
/usr/sbin/semanage fcontext -a -t container_file_t "/var/lib/grafana(/.*)?" >/dev/null 2>&1 || :
/usr/sbin/semanage fcontext -a -t container_file_t "/etc/grafana/certs(/.*)?" >/dev/null 2>&1 || :

/usr/sbin/semanage fcontext -a -t container_file_t "/opt/flightctl-observability/templates(/.*)?" >/dev/null 2>&1 || :
/usr/sbin/semanage fcontext -a -t container_file_t "/usr/local/bin/flightctl-render-observability" >/dev/null 2>&1 || :
/usr/sbin/semanage fcontext -a -t container_file_t "/usr/local/bin/" >/dev/null 2>&1 || :

# Restore file contexts based on the new rules (and default rules)
/usr/sbin/restorecon -RvF /etc/prometheus >/dev/null 2>&1 || :
/usr/sbin/restorecon -RvF /var/lib/prometheus >/dev/null 2>&1 || :
/usr/sbin/restorecon -RvF /etc/grafana >/dev/null 2>&1 || :
/usr/sbin/restorecon -RvF /var/lib/grafana >/dev/null 2>&1 || :
/usr/sbin/restorecon -RvF /etc/grafana/certs >/dev/null 2>&1 || :
/usr/sbin/restorecon -RvF /opt/flightctl-observability/templates >/dev/null 2>&1 || :
/usr/sbin/restorecon -RvF /usr/local/bin/flightctl-render-observability >/dev/null 2>&1 || :
/usr/sbin/restorecon -RvF /usr/local/bin/ >/dev/null 2>&1 || :

# Enable specific SELinux boolean if needed
/usr/sbin/setsebool -P container_manage_cgroup on >/dev/null 2>&1 || :


# --- Process Configuration Templates (Initial Generation) ---
# Call the basic config reloader script once during installation to generate initial config files.
# Note: We use the basic reloader here because FlightCtl services aren't running yet during installation.
echo "Generating initial configuration files..."
CONFIG_FILE="/etc/flightctl/service-config.yaml"
TEMPLATES_DIR="/opt/flightctl-observability/templates"
DEFINITIONS_FILE="/etc/flightctl/definitions/observability.defs"

# Source shared logic and call rendering without restarting services
if [ -f "/etc/flightctl/scripts/render-templates.sh" ]; then
    source /etc/flightctl/scripts/render-templates.sh
    render_templates "$CONFIG_FILE" "$TEMPLATES_DIR" "$DEFINITIONS_FILE" || { echo "ERROR: Initial config generation failed!"; exit 1; }
else
    echo "ERROR: render-templates.sh not found!"
    exit 1
fi


# --- Final service management ---
echo "Reloading systemd daemon..."
/usr/bin/systemctl daemon-reload

echo "Flightctl Observability Stack services installed. Services are configured but not started."
echo "To render config: sudo flightctl-render-observability"
echo "To start services: sudo systemctl start flightctl-observability.target"
echo "For automatic startup: sudo systemctl enable flightctl-observability.target"




%preun observability
echo "Running pre-uninstall actions for Flightctl Observability Stack..."
# Stop and disable the target and all services
/usr/bin/systemctl stop flightctl-observability.target >/dev/null 2>&1 || :
/usr/bin/systemctl disable flightctl-observability.target >/dev/null 2>&1 || :
/usr/bin/systemctl stop flightctl-grafana.service >/dev/null 2>&1 || :
/usr/bin/systemctl disable flightctl-grafana.service >/dev/null 2>&1 || :
/usr/bin/systemctl stop flightctl-userinfo-proxy.service >/dev/null 2>&1 || :
/usr/bin/systemctl disable flightctl-userinfo-proxy.service >/dev/null 2>&1 || :
/usr/bin/systemctl stop flightctl-prometheus.service >/dev/null 2>&1 || :
/usr/bin/systemctl disable flightctl-prometheus.service >/dev/null 2>&1 || :


%postun observability
echo "Running post-uninstall actions for Flightctl Observability Stack..."
# Clean up Podman containers associated with the services
/usr/bin/podman rm -f flightctl-grafana >/dev/null 2>&1 || :
/usr/bin/podman rm -f flightctl-userinfo-proxy >/dev/null 2>&1 || :
/usr/bin/podman rm -f flightctl-prometheus >/dev/null 2>&1 || :

# Remove SELinux fcontext rules added by this package
/usr/sbin/semanage fcontext -d -t container_file_t "/etc/grafana(/.*)?" >/dev/null 2>&1 || :
/usr/sbin/semanage fcontext -d -t container_file_t "/var/lib/grafana(/.*)?" >/dev/null 2>&1 || :
/usr/sbin/semanage fcontext -d -t container_file_t "/etc/grafana/certs(/.*)?" >/dev/null 2>&1 || :

/usr/sbin/semanage fcontext -d -t container_file_t "/etc/prometheus/prometheus.yml" >/dev/null 2>&1 || :
/usr/sbin/semanage fcontext -d -t container_file_t "/var/lib/prometheus(/.*)?" >/dev/null 2>&1 || :

/usr/sbin/semanage fcontext -d -t container_file_t "/opt/flightctl-observability/templates(/.*)?" >/dev/null 2>&1 || :
/usr/sbin/semanage fcontext -d -t container_file_t "/usr/local/bin/flightctl-render-observability" >/dev/null 2>&1 || :
/usr/sbin/semanage fcontext -d -t container_file_t "/usr/local/bin/" >/dev/null 2>&1 || :


# Restore default SELinux contexts for affected directories
/usr/sbin/restorecon -RvF /etc/grafana >/dev/null 2>&1 || :
/usr/sbin/restorecon -RvF /var/lib/grafana >/dev/null 2>&1 || :
/usr/sbin/restorecon -RvF /etc/grafana/certs >/dev/null 2>&1 || :
/usr/sbin/restorecon -RvF /etc/prometheus >/dev/null 2>&1 || :
/usr/sbin/restorecon -RvF /var/lib/prometheus >/dev/null 2>&1 || :
/usr/sbin/restorecon -RvF /opt/flightctl-observability/templates >/dev/null 2>&1 || :
/usr/sbin/restorecon -RvF /usr/local/bin/flightctl-render-observability >/dev/null 2>&1 || :
/usr/sbin/restorecon -RvF /usr/local/bin/ >/dev/null 2>&1 || :


/usr/bin/systemctl daemon-reload
echo "Flightctl Observability Stack uninstalled."

%prep
%goprep -A
%setup -q %{forgesetupargs}

%build
    # if this is a buggy version of go we need to set GOPROXY as workaround
    # see https://github.com/golang/go/issues/61928
    GOENVFILE=$(go env GOROOT)/go.env
    if [[ ! -f "${GOENVFILE}" ]]; then
        export GOPROXY='https://proxy.golang.org,direct'
    fi

    # Prefer values injected by Makefile/CI; fall back to RPM macros when unset
    SOURCE_GIT_TAG="%{?SOURCE_GIT_TAG:%{SOURCE_GIT_TAG}}%{!?SOURCE_GIT_TAG:%(echo "v%{version}" | tr '~' '-')}" \
    SOURCE_GIT_TREE_STATE="%{?SOURCE_GIT_TREE_STATE:%{SOURCE_GIT_TREE_STATE}}%{!?SOURCE_GIT_TREE_STATE:clean}" \
    SOURCE_GIT_COMMIT="%{?SOURCE_GIT_COMMIT:%{SOURCE_GIT_COMMIT}}%{!?SOURCE_GIT_COMMIT:%(echo %{version} | grep -o '[-~]g[0-9a-f]*' | sed 's/[-~]g//' || echo unknown)}" \
    SOURCE_GIT_TAG_NO_V="%{?SOURCE_GIT_TAG_NO_V:%{SOURCE_GIT_TAG_NO_V}}%{!?SOURCE_GIT_TAG_NO_V:%{version}}" \
    %if 0%{?rhel} == 9
        %make_build build-cli build-agent
    %else
        DISABLE_FIPS="true" %make_build build-cli build-agent
    %endif

    # SELinux modules build
    %make_build --directory packaging/selinux

%install
    mkdir -p %{buildroot}/usr/bin
    mkdir -p %{buildroot}/etc/flightctl
    cp bin/flightctl %{buildroot}/usr/bin
    mkdir -p %{buildroot}/usr/lib/systemd/system
    mkdir -p %{buildroot}/%{_sharedstatedir}/flightctl
    mkdir -p %{buildroot}/usr/lib/flightctl/custom-info.d
    mkdir -p %{buildroot}/usr/lib/flightctl/hooks.d/{afterupdating,beforeupdating,afterrebooting,beforerebooting}
    mkdir -p %{buildroot}/usr/lib/greenboot/check/required.d
    install -m 0755 packaging/greenboot/flightctl-agent-running-check.sh %{buildroot}/usr/lib/greenboot/check/required.d/20_check_flightctl_agent.sh
    cp bin/flightctl-agent %{buildroot}/usr/bin
    cp packaging/must-gather/flightctl-must-gather %{buildroot}/usr/bin
    cp packaging/hooks.d/afterupdating/00-default.yaml %{buildroot}/usr/lib/flightctl/hooks.d/afterupdating
    cp packaging/systemd/flightctl-agent.service %{buildroot}/usr/lib/systemd/system
    bin/flightctl completion bash > flightctl-completion.bash
    install -Dpm 0644 flightctl-completion.bash -t %{buildroot}/%{_datadir}/bash-completion/completions
    bin/flightctl completion fish > flightctl-completion.fish
    install -Dpm 0644 flightctl-completion.fish -t %{buildroot}/%{_datadir}/fish/vendor_completions.d/
    bin/flightctl completion zsh > _flightctl-completion
    install -Dpm 0644 _flightctl-completion -t %{buildroot}/%{_datadir}/zsh/site-functions/
    install -d %{buildroot}%{_datadir}/selinux/packages/%{selinuxtype}
    install -m644 packaging/selinux/*.bz2 %{buildroot}%{_datadir}/selinux/packages/%{selinuxtype}

    install -Dpm 0644 packaging/flightctl-services-install.conf %{buildroot}%{_sysconfdir}/flightctl/flightctl-services-install.conf

    rm -f licenses.list

    find . -type f -name LICENSE -or -name License | while read LICENSE_FILE; do
        echo "%{_datadir}/licenses/%{NAME}/${LICENSE_FILE}" >> licenses.list
    done
    mkdir -vp "%{buildroot}%{_datadir}/licenses/%{NAME}"
    cp LICENSE "%{buildroot}%{_datadir}/licenses/%{NAME}"

    mkdir -vp "%{buildroot}%{_docdir}/%{NAME}"

    for DOC in docs examples .markdownlint-cli2.yaml README.md; do
        cp -vr "${DOC}" "%{buildroot}%{_docdir}/%{NAME}/${DOC}"
    done

    # flightctl-services sub-package steps
    # Run the install script to move the quadlet files.
    #
    # The IMAGE_TAG is derived from the RPM version, which may include tildes (~)
    # for proper version sorting (e.g., 0.5.1~rc1-1). However, the tagged images
    # always use hyphens (-) instead of tildes (~). To ensure valid image tags we need
    # to transform the version string by replacing tildes with hyphens.
    CONFIG_READONLY_DIR="%{buildroot}%{_datadir}/flightctl" \
    CONFIG_WRITEABLE_DIR="%{buildroot}%{_sysconfdir}/flightctl" \
    QUADLET_FILES_OUTPUT_DIR="%{buildroot}%{_datadir}/containers/systemd" \
    SYSTEMD_UNIT_OUTPUT_DIR="%{buildroot}/usr/lib/systemd/system" \
    IMAGE_TAG=$(echo %{version} | tr '~' '-') \
    deploy/scripts/install.sh

<<<<<<< HEAD
=======
    # Copy external database configuration files
    mkdir -p %{buildroot}%{_datadir}/flightctl/flightctl-db
    cp deploy/podman/flightctl-db/flightctl-db-external.container %{buildroot}%{_datadir}/flightctl/flightctl-db/
>>>>>>> c4509f4d

    # Copy sos report flightctl plugin
    mkdir -p %{buildroot}/usr/share/sosreport
    cp packaging/sosreport/sos/report/plugins/flightctl.py %{buildroot}/usr/share/sosreport

    # install observability
     # Create target directories within the build root (where files are staged for RPM)
     mkdir -p %{buildroot}/etc/flightctl/scripts
     mkdir -p %{buildroot}/etc/flightctl/definitions
     mkdir -p %{buildroot}/etc/containers/systemd
     mkdir -p %{buildroot}/etc/prometheus
     mkdir -p %{buildroot}/etc/otelcol
     mkdir -p %{buildroot}/etc/grafana/provisioning/datasources
     mkdir -p %{buildroot}/etc/grafana/provisioning/dashboards/flightctl
     mkdir -p %{buildroot}/etc/grafana/certs
     mkdir -p %{buildroot}/var/lib/prometheus
     mkdir -p %{buildroot}/var/lib/grafana # For Grafana's data
     mkdir -p %{buildroot}/var/lib/otelcol
     mkdir -p %{buildroot}/opt/flightctl-observability/templates # Staging for template files processed in %%post
     mkdir -p %{buildroot}/usr/local/bin # For the reloader script
     mkdir -p %{buildroot}/usr/lib/systemd/system # For systemd units

     # Install pre-upgrade helper script to libexec
     mkdir -p %{buildroot}%{_libexecdir}/flightctl
     install -Dpm 0755 deploy/scripts/pre-upgrade-dry-run.sh %{buildroot}%{_libexecdir}/flightctl/pre-upgrade-dry-run.sh

     # Copy static configuration files (those not templated)
     install -m 0644 packaging/observability/prometheus.yml %{buildroot}/etc/prometheus/
     install -m 0644 packaging/observability/otelcol-config.yaml %{buildroot}/etc/otelcol/

     # Copy template source files to a temporary staging area for processing in %%post
     install -m 0644 packaging/observability/grafana.ini.template %{buildroot}/opt/flightctl-observability/templates/
     install -m 0644 packaging/observability/flightctl-grafana.container.template %{buildroot}/opt/flightctl-observability/templates/
     install -m 0644 packaging/observability/flightctl-prometheus.container.template %{buildroot}/opt/flightctl-observability/templates/
     install -m 0644 packaging/observability/flightctl-otel-collector.container.template %{buildroot}/opt/flightctl-observability/templates/
     install -m 0644 packaging/observability/flightctl-userinfo-proxy.container.template %{buildroot}/opt/flightctl-observability/templates/

     # Copy non-templated Grafana datasource provisioning file
     install -m 0644 packaging/observability/grafana-datasources.yaml %{buildroot}/etc/grafana/provisioning/datasources/prometheus.yaml

     install -m 0644 packaging/observability/grafana-dashboards.yaml %{buildroot}/etc/grafana/provisioning/dashboards/flightctl.yaml

     # Copy the reloader script and its systemd units
     install -m 0755 packaging/observability/render-templates.sh %{buildroot}/etc/flightctl/scripts

     install -m 0755 packaging/observability/flightctl-render-observability %{buildroot}/usr/local/bin/
     install -m 0644 packaging/observability/observability.defs %{buildroot}/etc/flightctl/definitions/
     install -m 0644 packaging/observability/otel-collector.defs %{buildroot}/etc/flightctl/definitions/

     # Copy the observability network quadlet
     install -m 0644 packaging/observability/flightctl-observability.network %{buildroot}/etc/containers/systemd/

     # Install systemd targets for service grouping
     install -m 0644 packaging/observability/flightctl-otel-collector.target %{buildroot}/usr/lib/systemd/system/
     install -m 0644 packaging/observability/flightctl-observability.target %{buildroot}/usr/lib/systemd/system/

%check
    %{buildroot}%{_bindir}/flightctl-agent version


%pre selinux
%selinux_relabel_pre -s %{selinuxtype}

%post selinux
# Install SELinux module - if this fails, RPM installation will still continue
if ! semodule -s %{selinuxtype} -i %{_datadir}/selinux/packages/%{selinuxtype}/flightctl_agent.pp.bz2; then
    echo "ERROR: Failed to install flightctl SELinux policy (AST failure or compatibility issue)" >&2
    exit 1
fi

%postun selinux
if [ $1 -eq 0 ]; then
    semodule -s %{selinuxtype} -r flightctl_agent 2>/dev/null || :
fi

%posttrans selinux
%selinux_relabel_post -s %{selinuxtype}

# File listings
# No %%files section for the main package, so it won't be built

%files cli -f licenses.list
    %{_bindir}/flightctl
    %license LICENSE
    %{_datadir}/bash-completion/completions/flightctl-completion.bash
    %{_datadir}/fish/vendor_completions.d/flightctl-completion.fish
    %{_datadir}/zsh/site-functions/_flightctl-completion

%files agent -f licenses.list
    %license LICENSE
    %dir /etc/flightctl
    %{_bindir}/flightctl-agent
    %{_bindir}/flightctl-must-gather
    /usr/lib/flightctl/hooks.d/afterupdating/00-default.yaml
    /usr/lib/systemd/system/flightctl-agent.service
    %{_sharedstatedir}/flightctl
    /usr/lib/greenboot/check/required.d/20_check_flightctl_agent.sh
    %{_docdir}/%{NAME}/*
    %{_docdir}/%{NAME}/.markdownlint-cli2.yaml
    /usr/share/sosreport/flightctl.py

%post agent
INSTALL_DIR="/usr/lib/python$(python3 --version | sed 's/^.* \(3[.][0-9]*\).*$/\1/')/site-packages/sos/report/plugins"
mkdir -p $INSTALL_DIR
cp /usr/share/sosreport/flightctl.py $INSTALL_DIR
chmod 0644 $INSTALL_DIR/flightctl.py
rm -rf /usr/share/sosreport


%files selinux
%{_datadir}/selinux/packages/%{selinuxtype}/flightctl_agent.pp.bz2

%files services
    %defattr(0644,root,root,-)
    # Files mounted to system config
    %dir %{_sysconfdir}/flightctl
    %dir %{_sysconfdir}/flightctl/pki
    %dir %{_sysconfdir}/flightctl/flightctl-api
    %dir %{_sysconfdir}/flightctl/flightctl-ui
    %dir %{_sysconfdir}/flightctl/flightctl-cli-artifacts
    %dir %{_sysconfdir}/flightctl/flightctl-alertmanager-proxy
    %config(noreplace) %{_sysconfdir}/flightctl/service-config.yaml
    %config(noreplace) %{_sysconfdir}/flightctl/flightctl-services-install.conf

    # Files mounted to data dir
    %dir %attr(0755,root,root) %{_datadir}/flightctl
    %dir %attr(0755,root,root) %{_datadir}/flightctl/flightctl-api
    %dir %attr(0755,root,root) %{_datadir}/flightctl/flightctl-alert-exporter
    %dir %attr(0755,root,root) %{_datadir}/flightctl/flightctl-db
    %dir %attr(0755,root,root) %{_datadir}/flightctl/flightctl-ui
    %dir %attr(0755,root,root) %{_datadir}/flightctl/flightctl-cli-artifacts
    %{_datadir}/flightctl/flightctl-api/config.yaml.template
    %{_datadir}/flightctl/flightctl-api/env.template
    %attr(0755,root,root) %{_datadir}/flightctl/flightctl-api/init.sh
    %attr(0755,root,root) %{_datadir}/flightctl/flightctl-api/create_aap_application.sh
    %{_datadir}/flightctl/flightctl-alert-exporter/config.yaml
    %attr(0755,root,root) %{_datadir}/flightctl/flightctl-db/enable-superuser.sh
    %{_datadir}/flightctl/flightctl-db/flightctl-db-external.container
    %{_datadir}/flightctl/flightctl-ui/env.template
    %attr(0755,root,root) %{_datadir}/flightctl/flightctl-ui/init.sh
    %attr(0755,root,root) %{_datadir}/flightctl/init_utils.sh
    %{_datadir}/flightctl/flightctl-cli-artifacts/env.template
    %{_datadir}/flightctl/flightctl-cli-artifacts/nginx.conf
    %attr(0755,root,root) %{_datadir}/flightctl/flightctl-cli-artifacts/init.sh
    %{_datadir}/containers/systemd/flightctl*
    %{_datadir}/flightctl/flightctl-alertmanager/alertmanager.yml
    %{_datadir}/flightctl/flightctl-alertmanager-proxy/env.template
    %attr(0755,root,root) %{_datadir}/flightctl/flightctl-alertmanager-proxy/init.sh

    # Handle permissions for scripts setting host config
    %attr(0755,root,root) %{_datadir}/flightctl/init_host.sh
    %attr(0755,root,root) %{_datadir}/flightctl/secrets.sh
    
    # flightctl-services pre upgrade checks
    %dir %{_libexecdir}/flightctl
    %attr(0755,root,root) %{_libexecdir}/flightctl/pre-upgrade-dry-run.sh

    # Files mounted to lib dir
    /usr/lib/systemd/system/flightctl.target

# Optional pre-upgrade database migration dry-run
%pre services
# $1 == 1 if it's an install
# $1 == 2 if it's an upgrade
if [ "$1" -eq 2 ]; then
    IMAGE_TAG="$(echo %{version} | tr '~' '-')"
    echo "flightctl: running pre upgrade checks, target version $IMAGE_TAG"
    if [ -x "%{_libexecdir}/flightctl/pre-upgrade-dry-run.sh" ]; then
        IMAGE_TAG="$IMAGE_TAG" \
        CONFIG_PATH="%{_sysconfdir}/flightctl/flightctl-api/config.yaml" \
        "%{_libexecdir}/flightctl/pre-upgrade-dry-run.sh" "$IMAGE_TAG" "%{_sysconfdir}/flightctl/flightctl-api/config.yaml" || {
            echo "flightctl: dry-run failed; aborting upgrade." >&2
            exit 1
        }
    else
        echo "flightctl: pre-upgrade-dry-run.sh not found at %{_libexecdir}/flightctl; skipping."
    fi
fi

%post services
# On initial install: apply preset policy to enable/disable services based on system defaults
%systemd_post %{flightctl_target}

%preun services
# On package removal: stop and disable all services
%systemd_preun %{flightctl_target} 
%systemd_preun flightctl-network.service

%postun services
# On upgrade: mark services for restart after transaction completes
%systemd_postun_with_restart %{flightctl_services_restart}
%systemd_postun %{flightctl_target}

%changelog
* Tue Jul 15 2025 Sam Batschelet <sbatsche@redhat.com> - 0.9.0-2
- Improve selinux policy deps and install
* Sun Jul 6 2025 Ori Amizur <oamizur@redhat.com> - 0.9.0-1
- Add support for Flight Control standalone observability stack
* Tue Apr 15 2025 Dakota Crowder <dcrowder@redhat.com> - 0.6.0-4
- Add ability to create an AAP Oauth Application within flightctl-services sub-package
* Fri Apr 11 2025 Dakota Crowder <dcrowder@redhat.com> - 0.6.0-3
- Add versioning to container images within flightctl-services sub-package
* Thu Apr 3 2025 Ori Amizur <oamizur@redhat.com> - 0.6.0-2
- Add sos report plugin support
* Mon Mar 31 2025 Dakota Crowder <dcrowder@redhat.com> - 0.6.0-1
- Add services sub-package for installation of containerized flightctl services
* Fri Feb 7 2025 Miguel Angel Ajo <majopela@redhat.com> - 0.4.0-1
- Add selinux support for console pty access
* Mon Nov 4 2024 Miguel Angel Ajo <majopela@redhat.com> - 0.3.0-1
- Move the Release field to -1 so we avoid auto generating packages
  with -5 all the time.
* Wed Aug 21 2024 Sam Batschelet <sbatsche@redhat.com> - 0.0.1-5
- Add must-gather script to provide a simple mechanism to collect agent debug
* Wed Aug 7 2024 Sam Batschelet <sbatsche@redhat.com> - 0.0.1-4
- Add basic greenboot support for failed flightctl-agent service
* Wed Mar 13 2024 Ricardo Noriega <rnoriega@redhat.com> - 0.0.1-3
- New specfile for both CLI and agent packages<|MERGE_RESOLUTION|>--- conflicted
+++ resolved
@@ -484,12 +484,9 @@
     IMAGE_TAG=$(echo %{version} | tr '~' '-') \
     deploy/scripts/install.sh
 
-<<<<<<< HEAD
-=======
     # Copy external database configuration files
     mkdir -p %{buildroot}%{_datadir}/flightctl/flightctl-db
     cp deploy/podman/flightctl-db/flightctl-db-external.container %{buildroot}%{_datadir}/flightctl/flightctl-db/
->>>>>>> c4509f4d
 
     # Copy sos report flightctl plugin
     mkdir -p %{buildroot}/usr/share/sosreport
