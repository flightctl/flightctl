{{ if .Values.worker.enabled }}
apiVersion: apps/v1
kind: Deployment
metadata:
  labels:
    flightctl.service: flightctl-worker
    {{- include "flightctl.standardLabels" . | nindent 4 }}
  name: flightctl-worker
  namespace: {{ default .Release.Namespace .Values.global.internalNamespace }}
spec:
  replicas: 1
  selector:
    matchLabels:
      flightctl.service: flightctl-worker
  strategy:
    type: Recreate
  template:
    metadata:
      labels:
        flightctl.service: flightctl-worker
        {{- include "flightctl.standardLabels" . | nindent 8 }}
    spec:
      serviceAccountName: flightctl-worker
      initContainers:
      {{- include "flightctl.databaseWaitInitContainer" (dict "context" . "userType" "app") | nindent 6 }}
      containers:
        - name: flightctl-worker
          image: {{ .Values.worker.image.image }}:{{ default .Chart.AppVersion .Values.worker.image.tag }}
          imagePullPolicy: {{ default .Values.global.imagePullPolicy .Values.worker.image.pullPolicy }}
          {{ if .Values.global.metrics.enabled }}
          ports:
            - containerPort: 8080
              name: metrics
              protocol: TCP
          {{ end }}
          env:
            - name: HOME
              value: "/root"
            - name: KV_PASSWORD
              valueFrom:
                secretKeyRef:
                  name: flightctl-kv-secret
                  key: password
            - name: DB_PASSWORD
              valueFrom:
                secretKeyRef:
                  name: flightctl-db-app-secret
                  key: userPassword
            - name: DB_USER
              valueFrom:
                secretKeyRef:
                  name: flightctl-db-app-secret
                  key: user
            - name: FLIGHTCTL_SSH_KNOWN_HOSTS
              value: "/etc/flightctl/ssh/known_hosts"
            {{- if .Values.worker.env }}
            {{- range $key, $value := .Values.worker.env }}
            - name: {{ $key }}
              value: {{ $value | quote }}
            {{- end }}
            {{- end }}
          volumeMounts:
            - mountPath: /root/.flightctl/config.yaml
              name: flightctl-worker-config
              subPath: config.yaml
              readOnly: true
<<<<<<< HEAD
            - mountPath: /etc/flightctl/ssh
              name: flightctl-ssh-known-hosts
              readOnly: true
=======
            {{- include "flightctl.dbSslVolumeMounts" . | nindent 12 }}
>>>>>>> 55ae4bd4
      restartPolicy: Always
      volumes:
        - name: flightctl-worker-config
          configMap:
            name: flightctl-worker-config
<<<<<<< HEAD
        - name: flightctl-ssh-known-hosts
          configMap:
            name: flightctl-known-hosts
            items:
              - key: known_hosts
                path: known_hosts
=======
        {{- include "flightctl.dbSslVolumes" . | nindent 8 }}
>>>>>>> 55ae4bd4
{{ end }}<|MERGE_RESOLUTION|>--- conflicted
+++ resolved
@@ -64,26 +64,20 @@
               name: flightctl-worker-config
               subPath: config.yaml
               readOnly: true
-<<<<<<< HEAD
             - mountPath: /etc/flightctl/ssh
               name: flightctl-ssh-known-hosts
               readOnly: true
-=======
             {{- include "flightctl.dbSslVolumeMounts" . | nindent 12 }}
->>>>>>> 55ae4bd4
       restartPolicy: Always
       volumes:
         - name: flightctl-worker-config
           configMap:
             name: flightctl-worker-config
-<<<<<<< HEAD
         - name: flightctl-ssh-known-hosts
           configMap:
             name: flightctl-known-hosts
             items:
               - key: known_hosts
                 path: known_hosts
-=======
         {{- include "flightctl.dbSslVolumes" . | nindent 8 }}
->>>>>>> 55ae4bd4
 {{ end }}