--- conflicted
+++ resolved
@@ -8,8 +8,6 @@
 : ${QUADLET_FILES_OUTPUT_DIR:="/usr/share/containers/systemd"}
 : ${SYSTEMD_UNIT_OUTPUT_DIR:="/usr/lib/systemd/system"}
 
-<<<<<<< HEAD
-=======
 # Load init utilities for YAML parsing
 # Handle different ways the script might be sourced
 if [[ -n "${BASH_SOURCE[0]}" ]]; then
@@ -29,7 +27,6 @@
         false
     fi
 }
->>>>>>> c4509f4d
 
 # Render a service configuration
 # Args:
@@ -67,21 +64,6 @@
         # Normal mode - process container files based on configuration
         mkdir -p "${QUADLET_FILES_OUTPUT_DIR}"
 
-<<<<<<< HEAD
-        for container_file in "${source_dir}/flightctl-${service_name}"/*.container; do
-            if [[ -f "$container_file" ]] && [[ ! "$container_file" == *"-standalone.container" ]]; then
-                local base_filename=$(basename "$container_file")
-                local dest_container="${QUADLET_FILES_OUTPUT_DIR}/${base_filename}"
-
-                # Validate source file exists and is readable
-                if [[ ! -r "$container_file" ]]; then
-                    echo "Error: Source container file is not readable: $container_file" >&2
-                    exit 1
-                fi
-
-                echo "copy container: ${container_file} -> ${dest_container}"
-                install -m 644 "$container_file" "${dest_container}"
-=======
         # Special handling for database service - choose external or regular based on config
         if [[ "$service_name" == "db" ]] && is_external_database_enabled; then
             echo "External database enabled - using external database container"
@@ -91,16 +73,24 @@
             else
                 echo "Error: External database container file not found: $external_container"
                 exit 1
->>>>>>> c4509f4d
             fi
         else
             # Process regular container files except standalone and external ones
             for container_file in "${source_dir}/flightctl-${service_name}"/*.container; do
-                if [[ -f "$container_file" ]] && 
-                   [[ ! "$container_file" == *"-standalone.container" ]] && 
+                if [[ -f "$container_file" ]] &&
+                   [[ ! "$container_file" == *"-standalone.container" ]] &&
                    [[ ! "$container_file" == *"-external.container" ]]; then
                     local base_filename=$(basename "$container_file")
-                    cp "$container_file" "${QUADLET_FILES_OUTPUT_DIR}/${base_filename}"
+                    local dest_container="${QUADLET_FILES_OUTPUT_DIR}/${base_filename}"
+
+                    # Validate source file exists and is readable
+                    if [[ ! -r "$container_file" ]]; then
+                        echo "Error: Source container file is not readable: $container_file" >&2
+                        exit 1
+                    fi
+
+                    echo "copy container: ${container_file} -> ${dest_container}"
+                    install -m 644 "$container_file" "${dest_container}"
                 fi
             done
         fi
