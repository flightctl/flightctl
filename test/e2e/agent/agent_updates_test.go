package agent_test

import (
	"context"
	"fmt"
	"slices"
	"time"

	"github.com/flightctl/flightctl/api/v1alpha1"
	"github.com/flightctl/flightctl/test/harness/e2e"
	testutil "github.com/flightctl/flightctl/test/util"
	. "github.com/onsi/ginkgo/v2"
	. "github.com/onsi/gomega"
	"github.com/samber/lo"
	"github.com/sirupsen/logrus"
)

var _ = Describe("VM Agent behavior during updates", func() {
	var (
		ctx      context.Context
		harness  *e2e.Harness
		deviceId string
	)

	BeforeEach(func() {
		ctx = testutil.StartSpecTracerForGinkgo(suiteCtx)
		harness = e2e.NewTestHarness(ctx)
		deviceId = harness.StartVMAndEnroll()
	})

	AfterEach(func() {
		harness.Cleanup(true)
	})

	Context("updates", func() {
		It("should update to the requested image", Label("75523", "sanity"), func() {
			By("Verifying update to agent  with requested image")
			device, newImageReference := harness.WaitForBootstrapAndUpdateToVersion(deviceId, ":v2")

			currentImage := device.Status.Os.Image
			logrus.Infof("Current image is: %s", currentImage)
			logrus.Infof("New image is: %s", newImageReference)

			harness.WaitForDeviceContents(deviceId, "The device is preparing an update to renderedVersion: 2",
				func(device *v1alpha1.Device) bool {
					return e2e.ConditionExists(device, v1alpha1.DeviceUpdating, v1alpha1.ConditionStatusTrue, string(v1alpha1.UpdateStateApplyingUpdate))
				}, TIMEOUT)

			Eventually(harness.GetDeviceWithStatusSummary, LONGTIMEOUT, POLLING).WithArguments(
				deviceId).Should(Equal(v1alpha1.DeviceSummaryStatusOnline))

			harness.WaitForDeviceContents(deviceId, "the device is rebooting",
				func(device *v1alpha1.Device) bool {
					return e2e.ConditionExists(device, v1alpha1.DeviceUpdating, v1alpha1.ConditionStatusTrue, string(v1alpha1.UpdateStateRebooting))
				}, TIMEOUT)

			Eventually(harness.GetDeviceWithStatusSummary, LONGTIMEOUT, POLLING).WithArguments(
				deviceId).Should(Equal(v1alpha1.DeviceSummaryStatusRebooting))

			harness.WaitForDeviceContents(deviceId, "Updated to desired renderedVersion: 2",
				func(device *v1alpha1.Device) bool {
					for _, condition := range device.Status.Conditions {
						if condition.Type == "Updating" && condition.Reason == "Updated" && condition.Status == "False" &&
							condition.Message == UpdateRenderedVersionSuccess.String() {
							return true
						}
					}
					return false
				}, TIMEOUT)
			logrus.Info("Device updated to new image 🎉")
		})

		It("Should update to v4 with embedded application", Label("77671", "sanity"), func() {
			By("Verifying update to agent  with embedded application")

			device, newImageReference := harness.WaitForBootstrapAndUpdateToVersion(deviceId, ":v4")

			currentImage := device.Status.Os.Image
			logrus.Infof("Current image is: %s", currentImage)
			logrus.Infof("New image is: %s", newImageReference)

			harness.WaitForDeviceContents(deviceId, "The device is preparing an update to renderedVersion: 2",
				func(device *v1alpha1.Device) bool {
					return e2e.ConditionExists(device, v1alpha1.DeviceUpdating, v1alpha1.ConditionStatusTrue, string(v1alpha1.UpdateStateApplyingUpdate))
				}, TIMEOUT)

			Expect(device.Status.Summary.Status).To(Equal(v1alpha1.DeviceSummaryStatusOnline))

			harness.WaitForDeviceContents(deviceId, "the device is rebooting",
				func(device *v1alpha1.Device) bool {
					return e2e.ConditionExists(device, v1alpha1.DeviceUpdating, v1alpha1.ConditionStatusTrue, string(v1alpha1.UpdateStateRebooting))
				}, TIMEOUT)

			Eventually(harness.GetDeviceWithStatusSummary, LONGTIMEOUT, POLLING).WithArguments(
				deviceId).Should(Equal(v1alpha1.DeviceSummaryStatusType("Rebooting")))

			harness.WaitForDeviceContents(deviceId, "Updated to desired renderedVersion: 2",
				func(device *v1alpha1.Device) bool {
					for _, condition := range device.Status.Conditions {
						if condition.Type == "Updating" && condition.Reason == "Updated" && condition.Status == "False" &&
							condition.Message == UpdateRenderedVersionSuccess.String() {
							return true
						}
					}
					return false
				}, TIMEOUT)

			Eventually(harness.GetDeviceWithStatusSummary, LONGTIMEOUT, POLLING).WithArguments(
				deviceId).Should(Equal(v1alpha1.DeviceSummaryStatusType("Online")))

			logrus.Infof("Device updated to new image %s 🎉", "flightctl-device:v4")
			logrus.Info("We expect containers with sleep infinity process to be present but not running")
			stdout, err := harness.VM.RunSSH([]string{"sudo", "podman", "ps"}, nil)
			Expect(err).NotTo(HaveOccurred())
			Expect(stdout.String()).To(ContainSubstring("sleep infinity"))

			logrus.Info("We expect podman containers with sleep infinity process to be present but not running 👌")

			device, newImageReference = harness.WaitForBootstrapAndUpdateToVersion(deviceId, ":base")

			currentImage = device.Status.Os.Image
			logrus.Infof("Current image is: %s", currentImage)
			logrus.Infof("New image is: %s", newImageReference)

			harness.WaitForDeviceContents(deviceId, "The device is preparing an update to renderedVersion: 3",
				func(device *v1alpha1.Device) bool {
					return e2e.ConditionExists(device, v1alpha1.DeviceUpdating, v1alpha1.ConditionStatusTrue, string(v1alpha1.UpdateStateApplyingUpdate))
				}, TIMEOUT)

			Expect(device.Status.Summary.Status).To(Equal(v1alpha1.DeviceSummaryStatusType("Online")))

			harness.WaitForDeviceContents(deviceId, "the device is rebooting",
				func(device *v1alpha1.Device) bool {
					return e2e.ConditionExists(device, v1alpha1.DeviceUpdating, v1alpha1.ConditionStatusTrue, string(v1alpha1.UpdateStateRebooting))
				}, TIMEOUT)

			Eventually(harness.GetDeviceWithStatusSummary, LONGTIMEOUT, POLLING).WithArguments(
				deviceId).Should(Equal(v1alpha1.DeviceSummaryStatusType("Rebooting")))

			harness.WaitForDeviceContents(deviceId, "Updated to desired renderedVersion: 3",
				func(device *v1alpha1.Device) bool {
					for _, condition := range device.Status.Conditions {
						if condition.Type == "Updating" && condition.Reason == "Updated" && condition.Status == "False" &&
							condition.Message == "Updated to desired renderedVersion: 3" {
							return true
						}
					}
					return false
				}, TIMEOUT)

			Eventually(harness.GetDeviceWithStatusSummary, LONGTIMEOUT, POLLING).WithArguments(
				deviceId).Should(Equal(v1alpha1.DeviceSummaryStatusType("Online")))

			logrus.Infof("Device updated to new image %s 🎉", "flightctl-device:base")
			Expect(device.Spec.Applications).To(BeNil())
			logrus.Info("Application demo_embedded_app is not present in new image 🌞")

			stdout1, err1 := harness.VM.RunSSH([]string{"sudo", "podman", "ps"}, nil)
			Expect(err1).NotTo(HaveOccurred())
			Expect(stdout1.String()).NotTo(ContainSubstring("sleep infinity"))

			logrus.Info("Went back to base image and checked that there is no application now👌")
		})
		It("Should resolve to the latest version when multiple updates are applied", Label("77672", "sanity"), func() {
			initialVersion, err := harness.GetCurrentDeviceRenderedVersion(deviceId)
			Expect(err).NotTo(HaveOccurred())

			By("Setting up extra dependencies for future device spec applications")
			err = harness.ReplaceRepository(spec, repoMetadata)
			Expect(err).NotTo(HaveOccurred())
			// clean up the repository when we're done with it
			defer func() {
				err := harness.DeleteRepository(*repoMetadata.Name)
				if err != nil {
					logrus.Errorf("Failed to delete repository %s: %v", *repoMetadata.Name, err)
				}
			}()

			// Add more factories here if desired. The first spec applied will add a repo spec
			// and the second a simple inline spec.
			type providerFactory = func(providerSpec *v1alpha1.ConfigProviderSpec) error
			configFactories := []providerFactory{
				func(providerSpec *v1alpha1.ConfigProviderSpec) error {
					return providerSpec.FromHttpConfigProviderSpec(flightDemosHttpRepoConfig)
				},
				func(providerSpec *v1alpha1.ConfigProviderSpec) error {
					return providerSpec.FromInlineConfigProviderSpec(validInlineConfig)
				},
			}

			// Apply each spec in quick succession, just waiting for the device to register that it
			// has acknowledged it should update
			currentVersion := initialVersion
			for i, factory := range configFactories {
				specVersion := i + 1
				By(fmt.Sprintf("Applying spec: %d", specVersion))
				harness.UpdateDeviceWithRetries(deviceId, func(device *v1alpha1.Device) {
					var configProviderSpec v1alpha1.ConfigProviderSpec
					err := factory(&configProviderSpec)
					Expect(err).ToNot(HaveOccurred())
					// append, not overwrite, new specs
					specs := lo.FromPtr(device.Spec.Config)
					specs = append(specs, configProviderSpec)
					device.Spec.Config = &specs
					logrus.Infof("Updating %s with config %+v", deviceId, *device.Spec.Config)
				})
				expectedVersion := currentVersion + 1
				desc := fmt.Sprintf("Updating to desired renderedVersion: %d", expectedVersion)
				By(fmt.Sprintf("Waiting for update %d to be picked up", specVersion))
				harness.WaitForDeviceContents(deviceId, desc, func(device *v1alpha1.Device) bool {
					return isDeviceUpdateObserved(device, expectedVersion)
				}, TIMEOUT)
				currentVersion = expectedVersion
			}

			By(fmt.Sprintf("applying all defined specs, the end version should indicate %d updates were applied", len(configFactories)))
			expectedVersion := initialVersion + len(configFactories)
			err = harness.WaitForDeviceNewRenderedVersion(deviceId, expectedVersion)
			Expect(err).NotTo(HaveOccurred())
		})
		It("Should rollback when updating to a broken image", Label("82481", "sanity"), func() {
			expectedVersion, err := harness.GetCurrentDeviceRenderedVersion(deviceId)
			Expect(err).NotTo(HaveOccurred())
			dev, err := harness.GetDevice(deviceId)
			Expect(err).NotTo(HaveOccurred())
			initialImage := dev.Status.Os.Image
			// The v8 image should contain a bad compose file
			harness.WaitForBootstrapAndUpdateToVersion(deviceId, ":v8")

			harness.WaitForDeviceContents(deviceId, "device image should be updated to the new image", func(device *v1alpha1.Device) bool {
				return device.Spec.Os.Image != initialImage
			}, TIMEOUT)

			// There is currently a bug https://issues.redhat.com/browse/EDM-1365
			// that prevents the device from rolling back to the initial image
			// When that bug is fixed, the following assertions will need to change.

			harness.WaitForDeviceContents(deviceId, "device status should indicate updating failure", func(device *v1alpha1.Device) bool {
<<<<<<< HEAD
				return e2e.ConditionExists(device, v1alpha1.DeviceUpdating, v1alpha1.ConditionStatusFalse, string(v1alpha1.UpdateStateError))
=======
				return e2e.ConditionExists(device, string(v1alpha1.ConditionTypeDeviceUpdating), string(v1alpha1.ConditionStatusFalse), string(v1alpha1.UpdateStateError))
>>>>>>> 6d3d565d
			}, LONGTIMEOUT)

			// Verify that the flightctl-agent logs indicate that a rollback was attempted
			dur, err := time.ParseDuration(TIMEOUT)
			Expect(err).ToNot(HaveOccurred())
			Eventually(func() string {
				logrus.Infof("Checking console output for rollback logs")
				logs, err := harness.ReadPrimaryVMAgentLogs("")
				Expect(err).NotTo(HaveOccurred())
				return logs
			}).
				WithContext(harness.Context).
				WithTimeout(dur).
				WithPolling(time.Second * 10).
				Should(ContainSubstring(fmt.Sprintf("Attempting to rollback to previous renderedVersion: %d", expectedVersion)))

			harness.WaitForDeviceContents(deviceId, "device should become out of date but be online", func(device *v1alpha1.Device) bool {
				return device.Status.Updated.Status == v1alpha1.DeviceUpdatedStatusOutOfDate &&
					device.Status.Summary.Status == v1alpha1.DeviceSummaryStatusOnline
			}, TIMEOUT)

			// validate that the error message contains an indication of why the update failed
			dev, err = harness.GetDevice(deviceId)
			Expect(err).NotTo(HaveOccurred())
			cond := v1alpha1.FindStatusCondition(dev.Status.Conditions, v1alpha1.ConditionTypeDeviceUpdating)
			Expect(cond).ToNot(BeNil())
			Expect(cond.Message).To(And(ContainSubstring("Failed to update to renderedVersion"), ContainSubstring("validating compose spec")))

			/*
				** Add this assertion back when the bug referenced above is fixed **
				harness.WaitForDeviceContents(deviceId, "device image should be reverted to the old image", func(device *v1alpha1.Device) bool {
					return device.Spec.Os.Image == initialImage
				}, TIMEOUT)
			*/
		})
	})
})

var flightDemosHttpRepoConfig = v1alpha1.HttpConfigProviderSpec{
	HttpRef: struct {
		FilePath   string  `json:"filePath"`
		Repository string  `json:"repository"`
		Suffix     *string `json:"suffix,omitempty"`
	}{
		FilePath:   "/etc/config",
		Repository: validRepoName,
		Suffix:     nil,
	},
	Name: "flightctl-demos-cfg",
}

// returns true if the device is updating or has already updated to the expected version
func isDeviceUpdateObserved(device *v1alpha1.Device, expectedVersion int) bool {
	version, err := e2e.GetRenderedVersion(device)
	if err != nil {
		logrus.Errorf("Failed to parse rendered version '%s': %v", device.Status.Config.RenderedVersion, err)
		return false
	}
	// The update has already applied
	if version == expectedVersion {
		return true
	}
	cond := v1alpha1.FindStatusCondition(device.Status.Conditions, v1alpha1.ConditionTypeDeviceUpdating)
	if cond == nil {
		return false
	}
	// send another update if we're in this state
	validReasons := []v1alpha1.UpdateState{
		v1alpha1.UpdateStatePreparing,
		v1alpha1.UpdateStateReadyToUpdate,
		v1alpha1.UpdateStateApplyingUpdate,
	}
	return slices.Contains(validReasons, v1alpha1.UpdateState(cond.Reason))
}<|MERGE_RESOLUTION|>--- conflicted
+++ resolved
@@ -236,11 +236,7 @@
 			// When that bug is fixed, the following assertions will need to change.
 
 			harness.WaitForDeviceContents(deviceId, "device status should indicate updating failure", func(device *v1alpha1.Device) bool {
-<<<<<<< HEAD
-				return e2e.ConditionExists(device, v1alpha1.DeviceUpdating, v1alpha1.ConditionStatusFalse, string(v1alpha1.UpdateStateError))
-=======
-				return e2e.ConditionExists(device, string(v1alpha1.ConditionTypeDeviceUpdating), string(v1alpha1.ConditionStatusFalse), string(v1alpha1.UpdateStateError))
->>>>>>> 6d3d565d
+				return e2e.ConditionExists(device, v1alpha1.ConditionTypeDeviceUpdating, v1alpha1.ConditionStatusFalse, string(v1alpha1.UpdateStateError))
 			}, LONGTIMEOUT)
 
 			// Verify that the flightctl-agent logs indicate that a rollback was attempted
