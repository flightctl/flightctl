package cli_test

import (
	"context"
	"encoding/json"
	"fmt"
	"os"
	"strings"
<<<<<<< HEAD
=======
	"testing"
>>>>>>> e7ba9308
	"time"

	"github.com/flightctl/flightctl/api/v1alpha1"
	"github.com/flightctl/flightctl/internal/client"
	"github.com/flightctl/flightctl/test/harness/e2e"
	"github.com/flightctl/flightctl/test/login"
	"github.com/flightctl/flightctl/test/util"
	. "github.com/onsi/ginkgo/v2"
	. "github.com/onsi/gomega"
	"github.com/sirupsen/logrus"
	"sigs.k8s.io/yaml"
)

var (
<<<<<<< HEAD
	invalidSyntax = "invalid syntax"
	kind          = "involvedObject.kind"
	fieldSelector = "--field-selector"
	fleetYAMLPath = "fleet.yaml"
	limit         = "--limit"
	repoYAMLPath  = "repository-flightctl.yaml"
	erYAMLPath    = "enrollmentrequest.yaml"
=======
	invalidSyntax       = "invalid syntax"
	kind                = "involvedObject.kind"
	unspecifiedResource = "Error: name must be specified when deleting"
	fieldSelector       = "--field-selector"
	fleetYAMLPath       = "fleet.yaml"
	limit               = "--limit"
	jsonFlag            = "-ojson"
	repoYAMLPath        = "repository-flightctl.yaml"
	resourceCreated     = `(200 OK|201 Created)`
	erYAMLPath          = "enrollmentrequest.yaml"
	suiteCtx            context.Context
>>>>>>> e7ba9308
)

// _ is a blank identifier used to ignore values or expressions, often applied to satisfy interface or assignment requirements.
var _ = Describe("cli operation", func() {
	var (
		ctx     context.Context
		harness *e2e.Harness
	)

	BeforeEach(func() {
		ctx = util.StartSpecTracerForGinkgo(suiteCtx)
		harness = e2e.NewTestHarness(ctx)
		login.LoginToAPIWithToken(harness)
	})

	AfterEach(func() {
		harness.Cleanup(false) // do not print console on error
	})

	Context("apply/fleet", func() {
		It("Resources creation validations work well", Label("77667", "sanity"), func() {
			By("should error when creating incomplete fleet")
			out, err := harness.CLIWithStdin(incompleteFleetYaml, "apply", "-f", "-")
			Expect(err).To(HaveOccurred())
			Expect(out).To(ContainSubstring("fleet: failed to apply"))

			By("should work for a complete fleet")
			// make sure it doesn't exist
			_, _ = harness.CLI("delete", "fleet/e2e-test-fleet")

			By("Should error when creating a device with decimal in percentages")
			out, err = harness.CLI("apply", "-f", badFleetRequestYamlPath)
			Expect(err).To(HaveOccurred())
			Expect(out).To(MatchRegexp(`doesn't match percentage pattern`))

			out, err = harness.CLIWithStdin(completeFleetYaml, "apply", "-f", "-")
			Expect(err).NotTo(HaveOccurred())
			Expect(out).To(ContainSubstring("201 Created"))

			// Applying a 2nd time it should also work, the fleet is just updated
			out, err = harness.CLIWithStdin(completeFleetYaml, "apply", "-f", "-")
			Expect(err).NotTo(HaveOccurred())
			Expect(out).To(ContainSubstring("200 OK"))
		})
	})

	Context("certificate generation per user", func() {
		It("should have worked, and we can have a certificate", Label("75865", "sanity"), func() {
			By("The certificate is generated for the user")

			// Capture both string and error
			randomString, err := util.RandString(5)
			Expect(err).ToNot(HaveOccurred()) // Check for error

			// Use the string in the CLI command
			out, err := harness.CLI("certificate", "request", "-n", randomString)
			Expect(err).ToNot(HaveOccurred())
			Expect(out).To(ContainSubstring("enrollment-service:"))
		})
	})

	Context("Plural names for resources and autocompletion in the cli work well", func() {
		It("Should let you list resources by plural names", Label("80453", "sanity"), func() {
			deviceID := harness.StartVMAndEnroll()
			By("Should let you list devices")
			out, err := harness.CLI("get", "devices")
			Expect(err).ToNot(HaveOccurred())
			Expect(out).To(ContainSubstring(deviceID))

			By("Should let you list fleets")
			out, err = harness.CLI("get", "fleets")
			Expect(err).ToNot(HaveOccurred())
			Expect(out).To(ContainSubstring("e2e-test-fleet"))
		})
	})

	Context("Resources lifecycle for", func() {
		It("Device, Fleet, ResourceSync, Repository, EnrollmentRequest, CertificateSigningRequest", Label("75506", "sanity"), func() {
			By("Verify there are no resources created")
			err := harness.CleanUpAllResources()
			Expect(err).ToNot(HaveOccurred())

			By("Testing Device resource lifecycle")
			out, err := harness.CLI("apply", "-f", deviceYamlPath)
			Expect(err).ToNot(HaveOccurred())
			Expect(out).To(MatchRegexp(`(200 OK|201 Created)`))

			device := harness.GetDeviceByYaml(deviceYamlPath)
			Expect(*device.Metadata.Name).ToNot(BeEmpty(), "device name should not be empty")

			(*device.Metadata.Labels)[newTestKey] = newTestValue
			deviceData, err := yaml.Marshal(&device)
			Expect(err).ToNot(HaveOccurred())
			_, err = harness.CLIWithStdin(string(deviceData), "apply", "-f", "-")
			Expect(err).ToNot(HaveOccurred())

			By("Verifying Device update")
			devName := *device.Metadata.Name
			dev, err := harness.Client.GetDeviceWithResponse(harness.Context, devName)
			Expect(err).ToNot(HaveOccurred())
			Expect(dev.JSON200).ToNot(BeNil(), "failed to read updated device")
			responseLabelValue := (*dev.JSON200.Metadata.Labels)[newTestKey]
			Expect(responseLabelValue).To(ContainSubstring(newTestValue))

			By("Verify Shell Expansion works")
			out, err = harness.GetResourcesByName(util.Device, devName)
			Expect(err).ToNot(HaveOccurred())
			Expect(out).To(MatchRegexp(devName))

			By("Cleaning up Device")
			_, err = harness.CLI("delete", fmt.Sprintf("%s/%s", util.Device, devName))
			Expect(err).ToNot(HaveOccurred())

			// Verify deletion
			dev, err = harness.Client.GetDeviceWithResponse(harness.Context, devName)
			Expect(err).ToNot(HaveOccurred())
			Expect(dev.JSON404).ToNot(BeNil(), "device should not exist after deletion")

			By("Testing Fleet resource lifecycle")
			out, err = harness.CLI("apply", "-f", fleetBYamlPath)
			Expect(err).ToNot(HaveOccurred())
			Expect(out).To(MatchRegexp(`(200 OK|201 Created)`))
			fleet := harness.GetFleetByYaml(fleetBYamlPath)
			Expect(fleet.Spec.Template).ToNot(BeNil(), "fleet template should not be nil")
			Expect(fleet.Spec.Selector).ToNot(BeNil(), "fleet selector should not be nil")

			By("Updating Fleet labels")
			(*fleet.Spec.Template.Metadata.Labels)[newTestKey] = newTestValue
			fleetData, err := yaml.Marshal(&fleet)
			Expect(err).ToNot(HaveOccurred())
			_, err = harness.CLIWithStdin(string(fleetData), "apply", "-f", "-")
			Expect(err).ToNot(HaveOccurred())

			By("Verifying Fleet update")
			fleetName := *fleet.Metadata.Name
			fleetUpdated, err := harness.Client.GetFleetWithResponse(harness.Context, fleetName, nil)
			Expect(fleetUpdated.JSON200).ToNot(BeNil(), "failed to read updated fleet")

			Expect(err).ToNot(HaveOccurred())
			responseLabelValue = (*fleetUpdated.JSON200.Spec.Template.Metadata.Labels)[newTestKey]
			Expect(responseLabelValue).To(ContainSubstring(newTestValue))

			By("Cleaning up Fleet")
			_, err = harness.CLI("delete", fmt.Sprintf("%s/%s", util.Fleet, fleetName))
			Expect(err).ToNot(HaveOccurred())

			By("Repository: Resources lifecycle")
			Eventually(func() error {
				out, err = harness.CLI("apply", "-f", repositoryFlightctlYamlPath)
				return err
			}, "30s", "1s").Should(BeNil(), "failed to apply Repository")
			Expect(out).To(MatchRegexp(`(200 OK|201 Created)`))

			repo := harness.GetRepositoryByYaml(repositoryFlightctlYamlPath)

			//Update repo name
			updatedName := "flightctl-new"
			*repo.Metadata.Name = updatedName
			repoData, err := yaml.Marshal(&repo)
			Expect(err).ToNot(HaveOccurred())
			out, err = harness.CLIWithStdin(string(repoData), "apply", "-f", "-")
			Expect(err).ToNot(HaveOccurred())
			Expect(out).To(ContainSubstring(updatedName))

			_, err = harness.CLI("delete", fmt.Sprintf("%s/%s", util.Repository, updatedName))
			Expect(err).ToNot(HaveOccurred())

			By("ResourceSync: Resources lifecycle")
			out, err = harness.CLI("apply", "-f", resourceSyncYamlPath)
			Expect(err).ToNot(HaveOccurred())
			Expect(out).To(MatchRegexp(`(200 OK|201 Created)`))
			rSync := harness.GetResourceSyncByYaml(resourceSyncYamlPath)

			//Update rSync name
			rSyncNewName := "flightctl-new"
			*rSync.Metadata.Name = rSyncNewName
			rSyncData, err := yaml.Marshal(&rSync)
			Expect(err).ToNot(HaveOccurred())
			out, err = harness.CLIWithStdin(string(rSyncData), "apply", "-f", "-")
			Expect(err).ToNot(HaveOccurred())
			Expect(out).To(ContainSubstring(rSyncNewName))

			_, err = harness.CLI("delete", fmt.Sprintf("%s/%s", util.ResourceSync, rSyncNewName))
			Expect(err).ToNot(HaveOccurred())

			By("EnrollmentRequest: Resources lifecycle")
			out, err = harness.CLI("apply", "-f", enrollmentRequestYamlPath)
			Expect(err).ToNot(HaveOccurred())
			Expect(out).To(MatchRegexp(`(200 OK|201 Created)`))
			er := harness.GetEnrollmentRequestByYaml(enrollmentRequestYamlPath)

			//Update er name
			erNewName, err := util.RandString(64)
			Expect(err).ToNot(HaveOccurred())
			*er.Metadata.Name = erNewName
			erData, err := yaml.Marshal(&er)
			Expect(err).ToNot(HaveOccurred())
			out, err = harness.CLIWithStdin(string(erData), "apply", "-f", "-")
			Expect(err).ToNot(HaveOccurred())
			Expect(out).To(ContainSubstring(erNewName))

			_, err = harness.CLI("delete", fmt.Sprintf("%s/%s", util.EnrollmentRequest, erNewName))
			Expect(err).ToNot(HaveOccurred())

			By("CertificateSigningRequest: Resources lifecycle")
			Eventually(func() error {
				out, err = harness.CLI("apply", "-f", csrYamlPath)
				return err
			}, "30s", "1s").Should(BeNil(), "failed to apply CSR")
			Expect(out).To(MatchRegexp(`(200 OK|201 Created)`))
			csr := harness.GetCertificateSigningRequestByYaml(csrYamlPath)

			//Update csr name
			csrNewName, err := util.RandString(64)
			Expect(err).ToNot(HaveOccurred())
			*csr.Metadata.Name = csrNewName
			csrData, err := yaml.Marshal(&csr)
			Expect(err).ToNot(HaveOccurred())
			out, err = harness.CLIWithStdin(string(csrData), "apply", "-f", "-")

			Expect(err).ToNot(HaveOccurred())
			Expect(out).To(ContainSubstring(csrNewName))

			_, err = harness.CLI("delete", fmt.Sprintf("%s/%s", util.CertificateSigningRequest, csrNewName))
			Expect(err).ToNot(HaveOccurred())
		})
	})

	Context("CLI Multi-Device Delete", func() {
		It("should delete multiple devices", Label("75506", "sanity"), func() {
			By("Creating multiple test devices")
			err := harness.CleanUpAllResources()
			Expect(err).ToNot(HaveOccurred())

			out, err := harness.ManageResource("apply", "device.yaml")
			Expect(err).ToNot(HaveOccurred())
			Expect(out).To(MatchRegexp(resourceCreated))
			device1 := harness.GetDeviceByYaml(deviceYamlPath)
			device1Name := *device1.Metadata.Name

			out, err = harness.ManageResource("apply", "device-b.yaml")
			Expect(err).ToNot(HaveOccurred())
			Expect(out).To(MatchRegexp(resourceCreated))
			device2 := harness.GetDeviceByYaml(deviceBYamlPath)
			device2Name := *device2.Metadata.Name

			devices, err := harness.RunGetDevices()
			Expect(err).ToNot(HaveOccurred())
			Expect(devices).To(ContainSubstring(device1Name))
			Expect(devices).To(ContainSubstring(device2Name))

			By("Deleting multiple devices at once")
			out, err = harness.CLI("delete", util.Device, device1Name, device2Name)

			Expect(err).ToNot(HaveOccurred())
			Expect(out).To(ContainSubstring("completed"))

			By("Verifying both devices were deleted")
			dev1, err := harness.Client.GetDeviceWithResponse(harness.Context, device1Name)
			Expect(err).ToNot(HaveOccurred())
			Expect(dev1.JSON404).ToNot(BeNil(), "first device should not exist after deletion")

			dev2, err := harness.Client.GetDeviceWithResponse(harness.Context, device2Name)
			Expect(err).ToNot(HaveOccurred())
			Expect(dev2.JSON404).ToNot(BeNil(), "second device should not exist after deletion")
		})

		It("Validation works when trying to delete resources without names", Label("82540", "sanity"), func() {
			By("Creating multiple test resources")
			err := harness.CleanUpAllResources()
			Expect(err).ToNot(HaveOccurred())

			applyResources := []string{
				"device.yaml",
				"fleet.yaml",
				"repository-flightctl.yaml",
				"enrollmentrequest.yaml",
				"resourcesync.yaml",
			}

			for _, file := range applyResources {
				out, err := harness.ManageResource("apply", file)
				Expect(err).ToNot(HaveOccurred())
				Expect(out).To(MatchRegexp(resourceCreated))
			}

			tests := util.Cases[DeleteWithoutNameTestParams](
				DeleteEntryCase("fails deleting unspecified device", util.Device),
				DeleteEntryCase("fails deleting unspecified device", "devices"),
				DeleteEntryCase("fails deleting unspecified fleet", util.Fleet),
				DeleteEntryCase("fails deleting unspecified fleet", "fleets"),
				DeleteEntryCase("fails deleting unspecified repository", util.Repository),
				DeleteEntryCase("fails deleting unspecified repository", "repositories"),
				DeleteEntryCase("fails deleting unspecified enrollment request", util.EnrollmentRequest),
				DeleteEntryCase("fails deleting unspecified enrollment request)", "enrollmentrequests"),
				DeleteEntryCase("fails deleting unspecified resource sync", util.ResourceSync),
				DeleteEntryCase("fails deleting unspecified resource sync", "resourcesyncs"),
			)

			util.RunTable[DeleteWithoutNameTestParams](tests, func(params DeleteWithoutNameTestParams) {
				out, err := harness.ManageResource("delete", params.ResourceArg)
				Expect(err).To(HaveOccurred())
				Expect(out).To(ContainSubstring(unspecifiedResource))
			})
		})
	})

	Context("Flightctl Version Checks", func() {
		It("should show matching client and server versions", Label("79621", "sanity"), func() {
			By("Getting the version output")
			out, err := harness.CLI("version")
			clientVersionPrefix := "Client Version:"
			serverVersionPrefix := "Server Version:"
			Expect(err).ToNot(HaveOccurred())
			Expect(out).To(ContainSubstring(clientVersionPrefix))
			Expect(out).To(ContainSubstring(serverVersionPrefix))

			By("Parsing client and server versions")
			clientVersion := GetVersionByPrefix(out, clientVersionPrefix)
			serverVersion := GetVersionByPrefix(out, serverVersionPrefix)

			Expect(clientVersion).ToNot(BeEmpty(), "client version should be found")
			Expect(serverVersion).ToNot(BeEmpty(), "server version should be found")
			Expect(clientVersion).To(Equal(serverVersion), "client and server versions should match")
		})
	})

	Context("Events API Tests", func() {
		It("should list events resource is created/updated/deleted", Label("81779", "sanity"), func() {
			var deviceName, fleetName, repoName string
			var er *v1alpha1.EnrollmentRequest

			resources := []struct {
				resourceType string
				yamlPath     string
			}{
				{util.DeviceResource, util.DeviceYAMLPath},
				{util.FleetResource, fleetYAMLPath},
				{util.RepoResource, repoYAMLPath},
				{util.ErResource, erYAMLPath},
			}

			By("Applying resources: device, fleet, repo, enrollment request")
			for _, r := range resources {
				_, err := harness.ManageResource(util.ApplyAction, r.yamlPath)
				Expect(err).ToNot(HaveOccurred())

				switch r.resourceType {
				case util.DeviceResource:
					device := harness.GetDeviceByYaml(util.GetTestExamplesYamlPath(r.yamlPath))
					deviceName = *device.Metadata.Name
				case util.FleetResource:
					fleet := harness.GetFleetByYaml(util.GetTestExamplesYamlPath(r.yamlPath))
					fleetName = *fleet.Metadata.Name
				case util.RepoResource:
					repo := harness.GetRepositoryByYaml(util.GetTestExamplesYamlPath(r.yamlPath))
					repoName = *repo.Metadata.Name
				case util.ErResource:
					out, err := harness.CLI(util.ApplyAction, util.ForceFlag, util.GetTestExamplesYamlPath(r.yamlPath))
					Expect(err).ToNot(HaveOccurred())
					Expect(out).To(MatchRegexp(`(200 OK|201 Created)`))
					er = harness.GetEnrollmentRequestByYaml(util.GetTestExamplesYamlPath(r.yamlPath))
				}
			}

			By("Verifying Created events")
			out, err := harness.RunGetEvents()
			Expect(err).ToNot(HaveOccurred())
			for _, r := range resources {
				var name string
				switch r.resourceType {
				case util.DeviceResource:
					name = deviceName
				case util.FleetResource:
					name = fleetName
				case util.RepoResource:
					name = repoName
				case util.ErResource:
					name = *er.Metadata.Name
				}
				Expect(out).To(ContainSubstring(formatResourceEvent(r.resourceType, name, util.EventCreated)))
			}

			By("Reapplying resources (updates)")
			for _, r := range resources {
				_, err := harness.ManageResource(util.ApplyAction, r.yamlPath)
				Expect(err).ToNot(HaveOccurred())

				switch r.resourceType {
				case util.DeviceResource:
					device := harness.GetDeviceByYaml(util.GetTestExamplesYamlPath(r.yamlPath))
					deviceName = *device.Metadata.Name
				case util.FleetResource:
					fleet := harness.GetFleetByYaml(util.GetTestExamplesYamlPath(r.yamlPath))
					fleetName = *fleet.Metadata.Name
				case util.RepoResource:
					repo := harness.GetRepositoryByYaml(util.GetTestExamplesYamlPath(r.yamlPath))
					repoName = *repo.Metadata.Name
				case util.ErResource:
					out, err := harness.CLI(util.ApplyAction, util.ForceFlag, util.GetTestExamplesYamlPath(r.yamlPath))
					Expect(err).ToNot(HaveOccurred())
					Expect(out).To(MatchRegexp(`(200 OK|201 Created)`))
					er = harness.GetEnrollmentRequestByYaml(util.GetTestExamplesYamlPath(r.yamlPath))
				}
			}

			By("Verifying Updated events")
			out, err = harness.RunGetEvents()
			Expect(err).ToNot(HaveOccurred())
			for _, r := range resources {
				var name string
				switch r.resourceType {
				case util.DeviceResource:
					name = deviceName
				case util.FleetResource:
					name = fleetName
				case util.RepoResource:
					name = repoName
				case util.ErResource:
					name = *er.Metadata.Name
				}
				Expect(out).To(ContainSubstring(formatResourceEvent(r.resourceType, name, util.EventUpdated)))
			}

			By("Querying events with fieldSelector kind=Device")
			out, err = harness.RunGetEvents(fieldSelector, fmt.Sprintf("%s=%s", kind, util.DeviceResource))
			Expect(err).ToNot(HaveOccurred())
			Expect(out).To(ContainSubstring(formatResourceEvent(util.DeviceResource, deviceName, util.EventCreated)))

			By("Querying events with fieldSelector kind=Fleet")
			out, err = harness.RunGetEvents(fieldSelector, fmt.Sprintf("%s=%s", kind, util.FleetResource))
			Expect(err).ToNot(HaveOccurred())
			Expect(out).To(ContainSubstring(formatResourceEvent("Fleet", fleetName, util.EventCreated)))

			By("Querying events with fieldSelector kind=Repository")
			out, err = harness.RunGetEvents(fieldSelector, fmt.Sprintf("%s=%s", kind, util.RepoResource))
			Expect(err).ToNot(HaveOccurred())
			Expect(out).To(ContainSubstring(formatResourceEvent(util.RepoResource, repoName, util.EventCreated)))

			By("Querying events with fieldSelector type=Normal")
			out, err = harness.RunGetEvents(fieldSelector, "type=Normal")
			Expect(err).ToNot(HaveOccurred())
			Expect(out).To(ContainSubstring("Normal"))

			By("Querying events with a specific device name")
			out, err = harness.RunGetEvents(fieldSelector, fmt.Sprintf("involvedObject.name=%s", deviceName))
			Expect(err).ToNot(HaveOccurred())
			Expect(out).To(ContainSubstring(deviceName))

			By("Querying events with a combined filter: kind=Device, type=Normal")
			out, err = harness.RunGetEvents(fieldSelector, fmt.Sprintf("%s=%s,type=Normal", kind, util.DeviceResource))
			Expect(err).ToNot(HaveOccurred())
			Expect(out).To(ContainSubstring(formatResourceEvent(util.DeviceResource, deviceName, util.EventCreated)))
			Expect(out).To(ContainSubstring("Normal"))

			By("Querying with an invalid fieldSelector key")
			out, err = harness.RunGetEvents(fieldSelector, "invalidField=xyz")
			Expect(err).To(HaveOccurred())
			Expect(out).To(ContainSubstring("unable to resolve selector name"))

			By("Querying with an unknown kind in fieldSelector")
			out, err = harness.RunGetEvents(fieldSelector, fmt.Sprintf("%s=AlienDevice", kind))
			Expect(err).ToNot(HaveOccurred())
			Expect(out).ToNot(ContainSubstring("Normal"))

			By("Deleting the resource")
			_, err = harness.ManageResource("delete", util.Device, deviceName)
			Expect(err).ToNot(HaveOccurred())

			By("Verifying deleted events are listed")
			out, err = harness.RunGetEvents(limit, "1")
			Expect(err).ToNot(HaveOccurred())
			Expect(out).To(ContainSubstring(util.EventDeleted))

			By("Querying events with limit=1")
			out, err = harness.RunGetEvents(limit, "1")
			Expect(err).ToNot(HaveOccurred())
			lines := strings.Split(strings.TrimSpace(out), "\n")
			Expect(len(lines)).To(Equal(2)) // 1 header + 1 event

			By("Running with no argument")
			out, err = harness.RunGetEvents(limit)
			Expect(err).To(HaveOccurred())
			Expect(out).To(ContainSubstring("flag needs an argument"))

			By("Running with empty string as argument")
			out, err = harness.RunGetEvents(limit, "")
			Expect(err).To(HaveOccurred())
			Expect(out).To(ContainSubstring(invalidSyntax))

			By("Running with negative number")
			out, err = harness.RunGetEvents(limit, "-1")
			Expect(err).To(HaveOccurred())
			Expect(out).To(ContainSubstring("must be greater than 0"))

			By("Running with non-integer string")
			out, err = harness.RunGetEvents(limit, "xyz")
			Expect(err).To(HaveOccurred())
			Expect(out).To(ContainSubstring(invalidSyntax))

			By("Running with too many args")
			out, err = harness.RunGetEvents(limit, "1", "2")
			Expect(err).To(HaveOccurred())
			Expect(out).To(ContainSubstring("accepts 1 arg(s), received 2"))

			By("fetching the next page of events using the continue flag", func() {
				page, err := getEventsPage(harness, limit, "1", jsonFlag)
				Expect(err).ToNot(HaveOccurred())
				Expect(page.Items).To(HaveLen(1))
				Expect(page.Metadata.Continue).ToNot(BeEmpty())

				nextPage, err := getEventsPage(harness, "--continue", page.Metadata.Continue, jsonFlag)
				Expect(err).ToNot(HaveOccurred())
				Expect(nextPage.Items).ToNot(BeEmpty())
			})

			By("verifying that events are sorted by creationTimestamp descending", func() {
				page, err := getEventsPage(harness, jsonFlag)
				Expect(err).ToNot(HaveOccurred())
				timestamps, err := extractTimestamps(page.Items)
				Expect(err).ToNot(HaveOccurred())

				for i := 1; i < len(timestamps); i++ {
					Expect(timestamps[i-1].After(timestamps[i]) || timestamps[i-1].Equal(timestamps[i])).To(BeTrue(),
						"Events should be sorted descending by creationTimestamp")
				}
			})

		})
	})
})

var _ = Describe("cli login", func() {
	var (
		ctx     context.Context
		harness *e2e.Harness
	)

	Context("login validation", func() {
		BeforeEach(func() {
			ctx = util.StartSpecTracerForGinkgo(suiteCtx)
			harness = e2e.NewTestHarness(ctx)
		})
		AfterEach(func() {
			harness.Cleanup(false) // do not print console on error
		})

		It("Validations work when logging into flightctl CLI", Label("78748", "sanity"), func() {
			By("Prepare invalid API endpoint")
			invalidEndpoint := "https://not-existing.lab.redhat.com"
			loginArgs := []string{"login", invalidEndpoint}

			By("Try login using a wrong API endpoint without --insecure-skip-tls-verify flag")
			logrus.Infof("Executing CLI with args: %v", loginArgs)
			out, err := harness.CLI(loginArgs...)
			Expect(err).To(HaveOccurred())
			Expect(out).To(ContainSubstring("failed to get auth info"))

			By("Retry login using invalid API endpoint with  --insecure-skip-tls-verify flag")
			loginArgs = append(loginArgs, "--insecure-skip-tls-verify")
			logrus.Infof("Executing CLI with args: %v", loginArgs)
			out, err = harness.CLI(loginArgs...)
			Expect(err).To(HaveOccurred())
			Expect(out).To(ContainSubstring("failed to get auth info"))

			By("Retry login using an invalid token")
			loginArgs = []string{"login", os.Getenv("API_ENDPOINT"), "--insecure-skip-tls-verify"}
			invalidToken := "fake-token"
			loginArgsToken := append(loginArgs, "--token", invalidToken)

			logrus.Infof("Executing CLI with args: %v", loginArgsToken)
			out, _ = harness.CLI(loginArgsToken...)
			if !strings.Contains(out, "Auth is disabled") {
				Expect(out).To(Or(
					ContainSubstring("the token provided is invalid or expired"),
					ContainSubstring("failed to validate token"),
					ContainSubstring("invalid JWT")))

				By("Retry login with the invalid password")
				invalidPassword := "passW0RD"
				loginArgsPassword := append(loginArgs, "-k", "-u", "demouser", "-p", invalidPassword)

				logrus.Infof("Executing CLI with args: %v", loginArgsPassword)
				out, _ = harness.CLI(loginArgsPassword...)
				// We don't check for error here as we're only interested in the output message
				Expect(out).To(Or(
					ContainSubstring("Invalid user credentials"),
					ContainSubstring("unexpected http code: 401")))
			}
		})

		It("Should refresh token when expiration is reached", Label("81481"), func() {
			const configPath = "" // default to nothing to let the default path be used
			By("Login to the service")
			// We need to ensure that the login mechanism was user/pass otherwise the refresh flow isn't
			// active.
			if login.LoginToAPIWithToken(harness) != login.AuthUsernamePassword {
				Skip("This test requires authentication with username/password to be enabled")
			}
			By("Ensure actions can be taken")
			_, err := harness.RunGetDevices()
			Expect(err).ToNot(HaveOccurred(), "Failed to get device info")

			By("Read the current access token")
			cfg, err := harness.ReadClientConfig(configPath)
			Expect(err).ToNot(HaveOccurred(), "Failed to read client config")
			initialToken := cfg.AuthInfo.Token

			By("Expire the current access token and run an action")
			err = harness.MarkClientAccessTokenExpired(configPath)
			Expect(err).ToNot(HaveOccurred(), "Failed to read client config")
			// again all we care is that this doesn't error out
			_, err = harness.RunGetDevices()
			Expect(err).ToNot(HaveOccurred(), "Failed to get device info after expiring the token")

			By("Ensure a new token was generated")
			// Note: The old token is still valid at this point as it hasn't actually expired
			cfg, err = harness.ReadClientConfig(configPath)
			Expect(err).ToNot(HaveOccurred(), "Failed to read client config after expiring token")
			secondToken := cfg.AuthInfo.Token
			Expect(secondToken).ToNot(Equal(initialToken), "Token should have been refreshed")

			By("Remove connectivity to the auth service")
			providerUrl := cfg.AuthInfo.AuthProvider.Config[client.AuthUrlKey]
			Expect(providerUrl).ToNot(BeEmpty(), "Auth provider URL should not be empty")
			authIp, authPort, err := util.ParseURIForIPAndPort(providerUrl)
			Expect(err).ToNot(HaveOccurred())
			Expect(authIp).ToNot(BeEmpty(), "The IP address of the auth provider should not be empty")
			Expect(authPort).ToNot(BeZero(), "The port of the auth provider should not be empty")

			restoreAuth, err := harness.SimulateNetworkFailureForCLI(authIp, authPort)
			Expect(err).ToNot(HaveOccurred())
			// ensure we restore traffic in the event an assertion below fails
			defer func() { _ = restoreAuth() }()

			By("Expire the access token again and run an action")
			err = harness.MarkClientAccessTokenExpired(configPath)
			Expect(err).NotTo(HaveOccurred())
			// we don't care about the result, only that an action that could regenerate the token should have been taken
			_, _ = harness.RunGetDevices()

			By("Token should not have been refreshed")
			cfg, err = harness.ReadClientConfig(configPath)
			Expect(err).ToNot(HaveOccurred())
			Expect(cfg.AuthInfo.Token).To(Equal(secondToken), "Token should not have been refreshed")

			By("Bring the auth service back up")
			err = restoreAuth()
			Expect(err).ToNot(HaveOccurred())

			By("Another token should be been generated")
			// we don't care about the result, only that an action that could regenerate the token should have been taken
			_, _ = harness.RunGetDevices()
			cfg, err = harness.ReadClientConfig(configPath)
			Expect(err).ToNot(HaveOccurred())
			Expect(cfg.AuthInfo.Token).ToNot(Equal(secondToken), "Token should have been refreshed")
		})
	})
})

// formatResourceEvent formats the event's message and returns it as a string
func formatResourceEvent(resource, name, action string) string {
	return fmt.Sprintf("%s %s %s successfully", resource, name, action)
}

// DeleteWithoutNameTestParams defines the parameters for delete-without-name tests.
type DeleteWithoutNameTestParams struct {
	ResourceArg string
}

// For delete-without-name test cases
func DeleteEntryCase(desc string, resourceArg string) util.TestCase[DeleteWithoutNameTestParams] {
	return util.TestCase[DeleteWithoutNameTestParams]{
		Description: desc,
		Params: DeleteWithoutNameTestParams{
			ResourceArg: resourceArg,
		},
	}
}

// GetVersionByPrefix searches the output for a line starting with the given prefix
// and returns the trimmed value following the prefix. Returns an empty string if not found.
func GetVersionByPrefix(output, prefix string) string {
	for _, line := range strings.Split(output, "\n") {
		if strings.HasPrefix(line, prefix) {
			return strings.TrimSpace(strings.TrimPrefix(line, prefix))
		}
	}
	return ""
}

type EventsPage struct {
	Items    []json.RawMessage `json:"items"`
	Metadata struct {
		Continue string `json:"continue"`
	} `json:"metadata"`
}

type EventWithTimestamp struct {
	Metadata struct {
		CreationTimestamp string `json:"creationTimestamp"`
	} `json:"metadata"`
}

func getEventsPage(harness *e2e.Harness, args ...string) (EventsPage, error) {
	var page EventsPage

	out, err := harness.RunGetEvents(args...)
	if err != nil {
		return page, err
	}

	err = json.Unmarshal([]byte(out), &page)
	if err != nil {
		return page, err
	}

	return page, nil
}

func extractTimestamps(events []json.RawMessage) ([]time.Time, error) {
	var timestamps []time.Time

	for _, raw := range events {
		var event EventWithTimestamp
		if err := json.Unmarshal(raw, &event); err != nil {
			return nil, err
		}

		ts, err := time.Parse(time.RFC3339Nano, event.Metadata.CreationTimestamp)
		if err != nil {
			ts, err = time.Parse(time.RFC3339, event.Metadata.CreationTimestamp)
			if err != nil {
				return nil, err
			}
		}

		timestamps = append(timestamps, ts)
	}

	return timestamps, nil
}

// TIMEOUT represents the default duration string for timeout, set to 1 minute.
const TIMEOUT = 1 * time.Minute
const POLLING = 250 * time.Millisecond

// completeFleetYaml defines a YAML template for creating a Fleet resource with specified metadata and spec configuration.
const completeFleetYaml = `
apiVersion: v1alpha1
kind: Fleet
metadata:
    name: e2e-test-fleet
spec:
    selector:
        matchLabels:
            fleet: default
    template:
        spec:
            os:
                image: quay.io/redhat/rhde:9.2
`

// incompleteFleetYaml defines a YAML configuration string for a Fleet resource with minimal and incomplete fields.
const incompleteFleetYaml = `
apiVersion: v1alpha1
kind: Fleet
metadata:
    name: e2e-test-fleet
spec:
    selector:
        matchLabels:
            fleet: default
`

var (
	deviceYamlPath              = util.GetTestExamplesYamlPath("device.yaml")
	deviceBYamlPath             = util.GetTestExamplesYamlPath("device-b.yaml")
	fleetBYamlPath              = util.GetTestExamplesYamlPath("fleet-b.yaml")
	badFleetRequestYamlPath     = util.GetTestExamplesYamlPath("badfleetrequest.yaml")
	repositoryFlightctlYamlPath = util.GetTestExamplesYamlPath("repository-flightctl.yaml")
	resourceSyncYamlPath        = util.GetTestExamplesYamlPath("resourcesync.yaml")
	enrollmentRequestYamlPath   = util.GetTestExamplesYamlPath("enrollmentrequest.yaml")
	csrYamlPath                 = util.GetTestExamplesYamlPath("csr.yaml")
)

var (
	newTestKey = "testKey"

	// newTestValue holds the string value "newValue" used as a test variable in the application.
	newTestValue = "newValue"
)<|MERGE_RESOLUTION|>--- conflicted
+++ resolved
@@ -6,10 +6,7 @@
 	"fmt"
 	"os"
 	"strings"
-<<<<<<< HEAD
-=======
 	"testing"
->>>>>>> e7ba9308
 	"time"
 
 	"github.com/flightctl/flightctl/api/v1alpha1"
@@ -24,15 +21,6 @@
 )
 
 var (
-<<<<<<< HEAD
-	invalidSyntax = "invalid syntax"
-	kind          = "involvedObject.kind"
-	fieldSelector = "--field-selector"
-	fleetYAMLPath = "fleet.yaml"
-	limit         = "--limit"
-	repoYAMLPath  = "repository-flightctl.yaml"
-	erYAMLPath    = "enrollmentrequest.yaml"
-=======
 	invalidSyntax       = "invalid syntax"
 	kind                = "involvedObject.kind"
 	unspecifiedResource = "Error: name must be specified when deleting"
@@ -44,7 +32,6 @@
 	resourceCreated     = `(200 OK|201 Created)`
 	erYAMLPath          = "enrollmentrequest.yaml"
 	suiteCtx            context.Context
->>>>>>> e7ba9308
 )
 
 // _ is a blank identifier used to ignore values or expressions, often applied to satisfy interface or assignment requirements.
