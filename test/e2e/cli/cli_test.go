package cli_test

import (
	"fmt"
	"net/http"
	"os"
	"slices"
	"strings"
	"time"

	"github.com/flightctl/flightctl/api/v1alpha1"
	"github.com/flightctl/flightctl/internal/client"
	"github.com/flightctl/flightctl/test/harness/e2e"
	"github.com/flightctl/flightctl/test/login"
	"github.com/flightctl/flightctl/test/util"
	. "github.com/onsi/ginkgo/v2"
	. "github.com/onsi/gomega"
	"sigs.k8s.io/yaml"
)

var (
	unspecifiedResource  = "Error: name must be specified when deleting"
	resourceCreated      = `(200 OK|201 Created)`
	invalidResource      = "invalid resource kind"
	strictfipsruntimeTag = "X:strictfipsruntime"
	applyOperation       = "apply"
)

type fleetTestManager struct {
	harness          *e2e.Harness
	testID           string
	fleetA           v1alpha1.Fleet
	fleetB           v1alpha1.Fleet
	device           v1alpha1.Device
	uniqueFleetAYAML string
	uniqueFleetBYAML string
	uniqueDeviceYAML string
	fleetAName       string
	fleetBName       string
	deviceName       string
}

// _ is a blank identifier used to ignore values or expressions, often applied to satisfy interface or assignment requirements.
var _ = Describe("cli operation", func() {
	BeforeEach(func() {
		// Get harness directly - no shared package-level variable
		harness := e2e.GetWorkerHarness()
		login.LoginToAPIWithToken(harness)
	})

	Context("apply/fleet", func() {
		It("Resources creation validations work well", Label("77667", "sanity"), func() {
			// Get harness directly - no shared package-level variable
			harness := e2e.GetWorkerHarness()

			By("should error when creating incomplete fleet")
			out, err := harness.CLIWithStdin(incompleteFleetYaml, applyOperation, "-f", "-")
			Expect(err).To(HaveOccurred())
			Expect(out).To(ContainSubstring("fleet: failed to apply"))

			By("should work for a complete fleet")
			// make sure it doesn't exist
			_, _ = harness.CLI("delete", "fleet/e2e-test-fleet")

			By("Should error when creating a device with decimal in percentages")

			out, err = harness.CLI(applyOperation, "-f", util.GetTestExamplesYamlPath("badfleetrequest.yaml"))
			Expect(err).To(HaveOccurred())
			Expect(out).To(MatchRegexp(`doesn't match percentage pattern`))

			By("Should work for a complete fleet")
			uniqueFleetYAML, err := util.CreateUniqueYAMLFile("fleet.yaml", harness.GetTestIDFromContext())
			Expect(err).ToNot(HaveOccurred())
			defer util.CleanupTempYAMLFile(uniqueFleetYAML)

			out, err = harness.ManageResource(applyOperation, uniqueFleetYAML)
			Expect(err).NotTo(HaveOccurred())
			Expect(out).To(ContainSubstring("201 Created"))

			// Applying a 2nd time it should also work, the fleet is just updated
			out, err = harness.ManageResource(applyOperation, uniqueFleetYAML)
			Expect(err).NotTo(HaveOccurred())
			Expect(out).To(ContainSubstring("200 OK"))
		})
	})

	Context("certificate generation per user", func() {
		It("should have worked, and we can have a certificate", Label("75865", "sanity"), func() {
			// Get harness directly - no shared package-level variable
			harness := e2e.GetWorkerHarness()

			By("The certificate is generated for the user")

			// Capture both string and error
			randomString, err := util.RandString(5)
			Expect(err).ToNot(HaveOccurred()) // Check for error

			// Use the string in the CLI command
			out, err := harness.CLI("certificate", "request", "-n", randomString)
			Expect(err).ToNot(HaveOccurred())
			Expect(out).To(ContainSubstring("enrollment-service:"))
		})
	})

	Context("Plural names for resources and autocompletion in the cli work well", func() {
		It("Should let you list resources by plural names", Label("80453"), func() {
			// Get harness directly - no shared package-level variable
			harness := e2e.GetWorkerHarness()

			deviceID, _ := harness.EnrollAndWaitForOnlineStatus()
			By("Should let you list devices")
			out, err := harness.CLI("get", "devices")
			Expect(err).ToNot(HaveOccurred())
			Expect(out).To(ContainSubstring(deviceID))

			By("Should let you list fleets")
			_, err = harness.CLIWithStdin(completeFleetYaml, applyOperation, "-f", "-")
			Expect(err).ToNot(HaveOccurred())
			out, err = harness.CLI("get", "fleets")
			Expect(err).ToNot(HaveOccurred())
			Expect(out).To(ContainSubstring("e2e-test-fleet"))
		})
	})

	Context("Enrollment Request reapplication validation", func() {
		It("should prevent reapplying enrollment request with same name after device creation", Label("83301", "sanity"), func() {
			// Get harness directly - no shared package-level variable
			harness := e2e.GetWorkerHarness()

			By("Applying enrollment request initially")
			erYAMLPath, err := CreateTestERAndWriteToTempFile()
			Expect(err).ToNot(HaveOccurred())
			defer os.Remove(erYAMLPath)
			out, err := harness.ApplyResource(erYAMLPath)
			Expect(err).ToNot(HaveOccurred())
			Expect(out).To(MatchRegexp(resourceCreated))

			// Get the enrollment request to extract its name
			er := harness.GetEnrollmentRequestByYaml(erYAMLPath)
			erName := *er.Metadata.Name

			By("Approving the enrollment request")
			_, err = harness.ManageResource("approve", fmt.Sprintf("er/%s", erName))
			Expect(err).ToNot(HaveOccurred())

			By("Verifying device was created")
			device, err := harness.GetDevice(erName)
			Expect(err).ToNot(HaveOccurred())
			Expect(device).ToNot(BeNil())

			By("Attempting to delete the enrollment request for live device")
			out, err = harness.ManageResource("delete", fmt.Sprintf("er/%s", erName))
			Expect(err).To(HaveOccurred())
			Expect(out).To(ContainSubstring("device exists"))

			By("Attempting to reapply the same enrollment request")
			out, err = harness.ApplyResource(erYAMLPath)
			Expect(err).To(HaveOccurred())
			badRequestMessage := fmt.Sprintf("%d %s", http.StatusBadRequest, http.StatusText(http.StatusBadRequest))
			Expect(out).To(ContainSubstring(badRequestMessage))
			Expect(out).To(ContainSubstring("a resource with this name already exists"))
		})
	})

	Context("Resources lifecycle for", func() {
		It("Device, Fleet, ResourceSync, Repository, EnrollmentRequest, CertificateSigningRequest", Label("75506", "sanity"), func() {
			// Get harness directly - no shared package-level variable
			harness := e2e.GetWorkerHarness()

			By("Testing Device resource lifecycle")
			uniqueDeviceYAML, err := util.CreateUniqueYAMLFile("device.yaml", harness.GetTestIDFromContext())
			Expect(err).ToNot(HaveOccurred())
			defer util.CleanupTempYAMLFile(uniqueDeviceYAML)

			out, err := harness.ManageResource(applyOperation, uniqueDeviceYAML)
			Expect(err).ToNot(HaveOccurred())
			Expect(out).To(MatchRegexp(resourceCreated))

			device := harness.GetDeviceByYaml(uniqueDeviceYAML)
			Expect(*device.Metadata.Name).ToNot(BeEmpty(), "device name should not be empty")

			devName := *device.Metadata.Name
			Eventually(func() error {
				err := harness.UpdateDevice(devName, func(device *v1alpha1.Device) {
					(*device.Metadata.Labels)[newTestKey] = newTestValue
				})
				return err
			}).Should(BeNil(), "failed to update device")

			By("Verifying Device update")
			dev, err := harness.Client.GetDeviceWithResponse(harness.Context, devName)
			Expect(err).ToNot(HaveOccurred())
			Expect(dev.JSON200).ToNot(BeNil(), "failed to read updated device")
			responseLabelValue := (*dev.JSON200.Metadata.Labels)[newTestKey]
			Expect(responseLabelValue).To(ContainSubstring(newTestValue))

			By("Verify Shell Expansion works")
			out, err = harness.GetResourcesByName(util.Device, devName)
			Expect(err).ToNot(HaveOccurred())
			Expect(out).To(MatchRegexp(devName))

			By("Cleaning up Device")
			_, err = harness.CLI("delete", fmt.Sprintf("%s/%s", util.Device, devName))
			Expect(err).ToNot(HaveOccurred())

			// Verify deletion
			dev, err = harness.Client.GetDeviceWithResponse(harness.Context, devName)
			Expect(err).ToNot(HaveOccurred())
			Expect(dev.JSON404).ToNot(BeNil(), "device should not exist after deletion")

			By("Testing Fleet resource lifecycle")
			uniqueFleetYAML, err := util.CreateUniqueYAMLFile("fleet.yaml", harness.GetTestIDFromContext())
			Expect(err).ToNot(HaveOccurred())
			defer util.CleanupTempYAMLFile(uniqueFleetYAML)

			out, err = harness.ManageResource(applyOperation, uniqueFleetYAML)
			Expect(err).ToNot(HaveOccurred())
			Expect(out).To(MatchRegexp(resourceCreated))
			fleet := harness.GetFleetByYaml(uniqueFleetYAML)
			Expect(fleet.Spec.Template).ToNot(BeNil(), "fleet template should not be nil")
			Expect(fleet.Spec.Selector).ToNot(BeNil(), "fleet selector should not be nil")
			fleetName := *fleet.Metadata.Name

			By("Updating Fleet labels")
			Eventually(func() error {
				err := harness.UpdateFleet(fleetName, func(fleet *v1alpha1.Fleet) {
					(*fleet.Spec.Template.Metadata.Labels)[newTestKey] = newTestValue
				})
				return err
			}).Should(BeNil(), "failed to update fleet")

			By("Verifying Fleet update")
			fleetUpdated, err := harness.Client.GetFleetWithResponse(harness.Context, fleetName, nil)
			Expect(fleetUpdated.JSON200).ToNot(BeNil(), "failed to read updated fleet")

			Expect(err).ToNot(HaveOccurred())
			responseLabelValue = (*fleetUpdated.JSON200.Spec.Template.Metadata.Labels)[newTestKey]
			Expect(responseLabelValue).To(ContainSubstring(newTestValue))

			By("Cleaning up Fleet")
			_, err = harness.CLI("delete", fmt.Sprintf("%s/%s", util.Fleet, fleetName))
			Expect(err).ToNot(HaveOccurred())

			By("Repository: Resources lifecycle")
			uniqueRepoYAML, err := util.CreateUniqueYAMLFile("repository-flightctl.yaml", harness.GetTestIDFromContext())
			Expect(err).ToNot(HaveOccurred())
			defer util.CleanupTempYAMLFile(uniqueRepoYAML)

			Eventually(func() error {
				out, err = harness.ManageResource(applyOperation, uniqueRepoYAML)
				return err
			}).Should(BeNil(), "failed to apply Repository")
			Expect(out).To(MatchRegexp(resourceCreated))

			repo := harness.GetRepositoryByYaml(uniqueRepoYAML)

			//Update repo name
			updatedName := "flightctl-new-" + harness.GetTestIDFromContext()
			*repo.Metadata.Name = updatedName
			repoData, err := yaml.Marshal(&repo)
			Expect(err).ToNot(HaveOccurred())
			out, err = harness.CLIWithStdin(string(repoData), applyOperation, "-f", "-")
			Expect(err).ToNot(HaveOccurred())
			Expect(out).To(ContainSubstring(updatedName))

			_, err = harness.CLI("delete", fmt.Sprintf("%s/%s", util.Repository, updatedName))
			Expect(err).ToNot(HaveOccurred())

			By("ResourceSync: Resources lifecycle")
			uniqueResourceSyncYAML, err := util.CreateUniqueYAMLFile("resourcesync.yaml", harness.GetTestIDFromContext())
			Expect(err).ToNot(HaveOccurred())
			defer util.CleanupTempYAMLFile(uniqueResourceSyncYAML)

			out, err = harness.ManageResource(applyOperation, uniqueResourceSyncYAML)
			Expect(err).ToNot(HaveOccurred())
			Expect(out).To(MatchRegexp(resourceCreated))
			rSync := harness.GetResourceSyncByYaml(uniqueResourceSyncYAML)

			//Update rSync name
			rSyncNewName := "flightctl-new-" + harness.GetTestIDFromContext()
			*rSync.Metadata.Name = rSyncNewName
			rSyncData, err := yaml.Marshal(&rSync)
			Expect(err).ToNot(HaveOccurred())
			out, err = harness.CLIWithStdin(string(rSyncData), applyOperation, "-f", "-")
			Expect(err).ToNot(HaveOccurred())
			Expect(out).To(ContainSubstring(rSyncNewName))

			_, err = harness.CLI("delete", fmt.Sprintf("%s/%s", util.ResourceSync, rSyncNewName))
			Expect(err).ToNot(HaveOccurred())

			By("EnrollmentRequest: Resources lifecycle")
			erYAMLPath, err := CreateTestERAndWriteToTempFile()
			Expect(err).ToNot(HaveOccurred())
			defer os.Remove(erYAMLPath)

			out, err = harness.ManageResource(applyOperation, erYAMLPath)
			Expect(err).ToNot(HaveOccurred())
			Expect(out).To(MatchRegexp(resourceCreated))
			er := harness.GetEnrollmentRequestByYaml(erYAMLPath)

			//Update er name
			erNewName, err := util.RandString(64)
			Expect(err).ToNot(HaveOccurred())
			*er.Metadata.Name = erNewName
			erData, err := yaml.Marshal(&er)
			Expect(err).ToNot(HaveOccurred())
			out, err = harness.CLIWithStdin(string(erData), applyOperation, "-f", "-")
			Expect(err).ToNot(HaveOccurred())
			Expect(out).To(ContainSubstring(erNewName))

			_, err = harness.CLI("delete", fmt.Sprintf("%s/%s", util.EnrollmentRequest, erNewName))
			Expect(err).ToNot(HaveOccurred())

			By("CertificateSigningRequest: Resources lifecycle")
			uniqueCsrYAML, err := util.CreateUniqueYAMLFile("csr.yaml", harness.GetTestIDFromContext())
			Expect(err).ToNot(HaveOccurred())
			defer util.CleanupTempYAMLFile(uniqueCsrYAML)

			Eventually(func() error {
				out, err = harness.CLI(applyOperation, "-f", uniqueCsrYAML)
				return err
			}).Should(BeNil(), "failed to apply CSR")
			Expect(out).To(MatchRegexp(resourceCreated))
			csr := harness.GetCertificateSigningRequestByYaml(uniqueCsrYAML)

			//Update csr name
			csrNewName, err := util.RandString(64)
			Expect(err).ToNot(HaveOccurred())
			*csr.Metadata.Name = csrNewName
			csrData, err := yaml.Marshal(&csr)
			Expect(err).ToNot(HaveOccurred())
			out, err = harness.CLIWithStdin(string(csrData), applyOperation, "-f", "-")

			Expect(err).ToNot(HaveOccurred())
			Expect(out).To(ContainSubstring(csrNewName))

			_, err = harness.CLI("delete", fmt.Sprintf("%s/%s", util.CertificateSigningRequest, csrNewName))
			Expect(err).ToNot(HaveOccurred())
		})

		It("should verify that `flightctl get kind NAME' works", Label("85509", "sanity"), func() {
			harness := e2e.GetWorkerHarness()
			testID := harness.GetTestIDFromContext()

			By("Creating a test device")
			uniqueDeviceYAML, err := util.CreateUniqueYAMLFile("device.yaml", testID)
			Expect(err).ToNot(HaveOccurred())
			defer util.CleanupTempYAMLFile(uniqueDeviceYAML)

			out, err := harness.ManageResource("apply", uniqueDeviceYAML)
			Expect(err).ToNot(HaveOccurred())
			Expect(out).To(MatchRegexp(resourceCreated))
			device := harness.GetDeviceByYaml(uniqueDeviceYAML)
			deviceName := *device.Metadata.Name

			By("Confirming device appears in device list")
			out, err = harness.CLI("get", "devices")
			Expect(err).ToNot(HaveOccurred())
			Expect(out).To(ContainSubstring(deviceName))

			By("Comparing with-slash and no-slash forms for table and JSON output")
			withSlash, err := harness.CLI("get", "device/"+deviceName)
			Expect(err).NotTo(HaveOccurred(), "flightctl get device/%s failed", deviceName)

			noSlash, err := harness.CLI("get", "device", deviceName)
			Expect(err).NotTo(HaveOccurred(), "flightctl get device %s failed", deviceName)

			Expect(collapse(withSlash)).To(Equal(collapse(noSlash)),
				"no-slash table output must equal with-slash")

			withSlashJSON, err := harness.CLI("get", "device/"+deviceName, "-o", "json")
			Expect(err).NotTo(HaveOccurred(), "flightctl get device/%s -o json failed", deviceName)

			noSlashJSON, err := harness.CLI("get", "device", deviceName, "-o", "json")
			Expect(err).NotTo(HaveOccurred(), "flightctl get device %s -o json failed", deviceName)

			Expect(noSlashJSON).To(MatchJSON(withSlashJSON),
				"no-slash JSON must deep-equal with-slash")
		})

	})

	Context("CLI Multi-Device Delete", func() {
		It("should delete multiple devices", Label("75506", "sanity"), func() {
			By("Creating multiple test devices")
			// Get harness directly - no shared package-level variable
			harness := e2e.GetWorkerHarness()

			// Generate unique test ID for this test
			testID := harness.GetTestIDFromContext()

			// Create unique YAML files for this test
			uniqueDeviceYAML, err := util.CreateUniqueYAMLFile("device.yaml", testID)
			Expect(err).ToNot(HaveOccurred())
			defer util.CleanupTempYAMLFile(uniqueDeviceYAML)

			uniqueDeviceBYAML, err := util.CreateUniqueYAMLFile("device-b.yaml", testID)
			Expect(err).ToNot(HaveOccurred())
			defer util.CleanupTempYAMLFile(uniqueDeviceBYAML)

			out, err := harness.ManageResource(applyOperation, uniqueDeviceYAML)
			Expect(err).ToNot(HaveOccurred())
			Expect(out).To(MatchRegexp(resourceCreated))
			device1 := harness.GetDeviceByYaml(uniqueDeviceYAML)
			device1Name := *device1.Metadata.Name

			out, err = harness.ManageResource(applyOperation, uniqueDeviceBYAML)
			Expect(err).ToNot(HaveOccurred())
			Expect(out).To(MatchRegexp(resourceCreated))
			device2 := harness.GetDeviceByYaml(uniqueDeviceBYAML)
			device2Name := *device2.Metadata.Name

			devices, err := harness.RunGetDevices()
			Expect(err).ToNot(HaveOccurred())
			Expect(devices).To(ContainSubstring(device1Name))
			Expect(devices).To(ContainSubstring(device2Name))

			By("Deleting multiple devices at once")
			out, err = harness.CLI("delete", util.Device, device1Name, device2Name)

			Expect(err).ToNot(HaveOccurred())
			Expect(out).To(ContainSubstring("completed"))

			By("Verifying both devices were deleted")
			dev1, err := harness.Client.GetDeviceWithResponse(harness.Context, device1Name)
			Expect(err).ToNot(HaveOccurred())
			Expect(dev1.JSON404).ToNot(BeNil(), "first device should not exist after deletion")

			dev2, err := harness.Client.GetDeviceWithResponse(harness.Context, device2Name)
			Expect(err).ToNot(HaveOccurred())
			Expect(dev2.JSON404).ToNot(BeNil(), "second device should not exist after deletion")
		})

		It("Validation works when trying to delete resources without names", Label("82540", "sanity"), func() {
			By("Creating multiple test resources")
			// Get harness directly - no shared package-level variable
			harness := e2e.GetWorkerHarness()

			// Generate unique test ID for this test
			testID := harness.GetTestIDFromContext()

			// Create unique YAML files for this test
			uniqueDeviceYAML, err := util.CreateUniqueYAMLFile("device.yaml", testID)
			Expect(err).ToNot(HaveOccurred())
			defer util.CleanupTempYAMLFile(uniqueDeviceYAML)

			uniqueFleetYAML, err := util.CreateUniqueYAMLFile("fleet.yaml", testID)
			Expect(err).ToNot(HaveOccurred())
			defer util.CleanupTempYAMLFile(uniqueFleetYAML)

			uniqueRepoYAML, err := util.CreateUniqueYAMLFile("repository-flightctl.yaml", testID)
			Expect(err).ToNot(HaveOccurred())
			defer util.CleanupTempYAMLFile(uniqueRepoYAML)

			erYAMLPath, err := CreateTestERAndWriteToTempFile()
			Expect(err).ToNot(HaveOccurred())
			defer os.Remove(erYAMLPath)

			uniqueResourceSyncYAML, err := util.CreateUniqueYAMLFile("resourcesync.yaml", testID)
			Expect(err).ToNot(HaveOccurred())
			defer util.CleanupTempYAMLFile(uniqueResourceSyncYAML)

			applyResources := []string{
				uniqueDeviceYAML,
				uniqueFleetYAML,
				uniqueRepoYAML,
				erYAMLPath,
				uniqueResourceSyncYAML,
			}

			for _, file := range applyResources {
				out, err := harness.ManageResource(applyOperation, file)
				Expect(err).ToNot(HaveOccurred())
				Expect(out).To(MatchRegexp(resourceCreated))
			}

			tests := util.Cases[DeleteWithoutNameTestParams](
				DeleteEntryCase("fails deleting unspecified device", util.Device),
				DeleteEntryCase("fails deleting unspecified device", "devices"),
				DeleteEntryCase("fails deleting unspecified fleet", util.Fleet),
				DeleteEntryCase("fails deleting unspecified fleet", "fleets"),
				DeleteEntryCase("fails deleting unspecified repository", util.Repository),
				DeleteEntryCase("fails deleting unspecified repository", "repositories"),
				DeleteEntryCase("fails deleting unspecified enrollment request", util.EnrollmentRequest),
				DeleteEntryCase("fails deleting unspecified enrollment request)", "enrollmentrequests"),
				DeleteEntryCase("fails deleting unspecified resource sync", util.ResourceSync),
				DeleteEntryCase("fails deleting unspecified resource sync", "resourcesyncs"),
			)

			util.RunTable[DeleteWithoutNameTestParams](tests, func(params DeleteWithoutNameTestParams) {
				// Get harness directly - no shared package-level variable
				harness := e2e.GetWorkerHarness()

				out, err := harness.ManageResource("delete", params.ResourceArg)
				Expect(err).To(HaveOccurred())
				Expect(out).To(ContainSubstring(unspecifiedResource))
			})
		})
	})

	Context("Flightctl Version Checks", func() {
		It("should show matching client and server versions", Label("79621", "sanity", "rpm-sanity"), func() {
			// Get harness directly - no shared package-level variable
			harness := e2e.GetWorkerHarness()

			By("Getting all versions from CLI")
			clientVersion, serverVersion, agentVersion, err := harness.GetVersionsFromCLI()
			Expect(err).ToNot(HaveOccurred())
			Expect(clientVersion).ToNot(BeEmpty(), "client version should be found")
			Expect(serverVersion).ToNot(BeEmpty(), "server version should be found")
			Expect(agentVersion).ToNot(BeEmpty(), "agent version should be found")

			GinkgoWriter.Printf("Client version: %s\n", clientVersion)
			GinkgoWriter.Printf("Server version: %s\n", serverVersion)
			GinkgoWriter.Printf("Agent version: %s\n", agentVersion)

			By("Comparing versions")
			// Expect(clientVersion).To(Equal(serverVersion), "client and server versions should match")
			Expect(agentVersion).To(Equal(serverVersion), "agent and server versions should match")
		})

		It("should show FIPS runtime compliance", Label("rpm-sanity", "84648"), func() {
			// Skip test if neither BREW_BUILD_URL nor RPM_COPR is set since it applies only to RPM builds
			brewBuildURL := os.Getenv("BREW_BUILD_URL")
			rpmCopr := os.Getenv("RPM_COPR")
			if brewBuildURL == "" && rpmCopr == "" {
				Skip("Skipping FIPS test - neither BREW_BUILD_URL nor RPM_COPR is set")
			}

			harness := e2e.GetWorkerHarness()

			By("Checking that OpenSSL symbols are loaded when running with FIPS environment variables")
			// Run flightctl version with FIPS environment and capture stderr for symbol loading info
			fipsEnv := map[string]string{
				"GOLANG_FIPS":             "1",
				"OPENSSL_FORCE_FIPS_MODE": "1",
				"LD_DEBUG":                "symbols",
			}
			flightctlPath := harness.GetFlightctlPath()
			openSSLOutput, err := harness.CLIWithEnvAndShell(fipsEnv, fmt.Sprintf("%s version 2>&1 | grep OPENSSL", flightctlPath))
			Expect(err).ToNot(HaveOccurred(), "Failed to run flightctl with FIPS environment")
			Expect(openSSLOutput).ToNot(BeEmpty(), "No OpenSSL symbols found in output")
			Expect(openSSLOutput).To(ContainSubstring("OPENSSL"), "OpenSSL symbols should be loaded")
			GinkgoWriter.Printf("OpenSSL symbol loading output: %s\n", openSSLOutput)

			By("Checking that version YAML output contains strictfipsruntime")
			yamlOut, err := harness.CLI("version", "-o", "yaml")
			Expect(err).ToNot(HaveOccurred())
			Expect(yamlOut).To(ContainSubstring("X:strictfipsruntime"), "Version YAML should contain strictfipsruntime tag")
			GinkgoWriter.Printf("Version YAML output contains strictfipsruntime: %t\n", strings.Contains(yamlOut, strictfipsruntimeTag))
		})
	})

	Context("Verify fleet check shows devices", func() {
		It("Show number of devices associated with each fleet", Label("84266", "sanity"), func() {
			harness := e2e.GetWorkerHarness()
			testID := harness.GetTestIDFromContext()
			fleetDevicesCount := map[string]int64{}
			fleetManager := fleetTestManager{harness: harness, testID: testID}

			By("Creating a fleet")
			out, err := createTestFleet(&fleetManager, fleetDevicesCount, "fleet.yaml", "fleetA")
			Expect(err).NotTo(HaveOccurred())
			Expect(out).To(MatchRegexp(resourceCreated))
			defer util.CleanupTempYAMLFile(fleetManager.uniqueFleetAYAML)

			// Checking if number of devices is shown
			By("Checking if number of devices is shown")
			notMatched, err := checkDevicesInFleetStatus(harness, fleetDevicesCount)
			Expect(err).ToNot(HaveOccurred())
			Expect(notMatched).To(BeEmpty())

			// Creating a device in the same fleet
			By("Creating a device in the same fleet")
			out, err = createDeviceInFleet(&fleetManager, fleetDevicesCount, "device.yaml", "fleetA")
			Expect(err).NotTo(HaveOccurred())
			Expect(out).To(MatchRegexp(resourceCreated))
			defer util.CleanupTempYAMLFile(fleetManager.uniqueDeviceYAML)

			// Checking if the number of devices is shown and changed
			By("Checking if number of devices is shown and changed")
			notMatched, err = checkDevicesInFleetStatus(harness, fleetDevicesCount)
			Expect(err).ToNot(HaveOccurred())
			Expect(notMatched).To(BeEmpty())

			By("Creating another fleet")
			out, err = createTestFleet(&fleetManager, fleetDevicesCount, "fleet-b.yaml", "fleetB")
			Expect(err).NotTo(HaveOccurred())
			Expect(out).To(MatchRegexp(resourceCreated))
			defer util.CleanupTempYAMLFile(fleetManager.uniqueFleetBYAML)

			// Checking if the number of devices is shown for both fleetsS
			By("Checking if number of devices is shown for both fleets")
			notMatched, err = checkDevicesInFleetStatus(harness, fleetDevicesCount)
			Expect(err).ToNot(HaveOccurred())
			Expect(notMatched).To(BeEmpty())

			// Deleting a device from the first fleet
			By("Deleting a device from the first fleet")
			out, err = harness.CLI("delete", util.Device, fleetManager.deviceName)
			fleetDevicesCount[fleetManager.fleetAName]--
			Expect(err).ToNot(HaveOccurred())
			Expect(out).To(ContainSubstring("completed"))

			// Check if the number is changed after deletion
			By("Checking if number of devices is shown and changed")
			notMatched, err = checkDevicesInFleetStatus(harness, fleetDevicesCount)
			Expect(err).ToNot(HaveOccurred())
			Expect(notMatched).To(BeEmpty())
		})
	})
})

var _ = Describe("cli login", func() {

	Context("login validation", func() {

		It("Validations work when logging into flightctl CLI", Label("78748", "sanity"), func() {
			// Get harness directly - no shared package-level variable
			harness := e2e.GetWorkerHarness()

			By("Prepare invalid API endpoint")
			invalidEndpoint := "https://not-existing.lab.redhat.com"
			loginArgs := []string{"login", invalidEndpoint}

			By("Try login using a wrong API endpoint without --insecure-skip-tls-verify flag")
			GinkgoWriter.Printf("Executing CLI with args: %v\n", loginArgs)
			out, err := harness.CLI(loginArgs...)
			Expect(err).To(HaveOccurred())
			Expect(out).To(ContainSubstring("failed to get auth info"))

			By("Retry login using invalid API endpoint with  --insecure-skip-tls-verify flag")
			loginArgs = append(loginArgs, "--insecure-skip-tls-verify")
			GinkgoWriter.Printf("Executing CLI with args: %v\n", loginArgs)
			out, err = harness.CLI(loginArgs...)
			Expect(err).To(HaveOccurred())
			Expect(out).To(ContainSubstring("failed to get auth info"))

			By("Retry login using an empty config-dir flag")
			loginArgs = append(loginArgs, "--config-dir")
			GinkgoWriter.Printf("Executing CLI with args: %v\n", loginArgs)
			out, err = harness.CLI(loginArgs...)
			Expect(err).To(HaveOccurred())
			Expect(out).To(ContainSubstring("Error: flag needs an argument: --config-dir"))

			By("Retry login using an invalid token")
			loginArgs = []string{"login", os.Getenv("API_ENDPOINT"), "--insecure-skip-tls-verify"}
			invalidToken := "fake-token"
			loginArgsToken := append(loginArgs, "--token", invalidToken)

			GinkgoWriter.Printf("Executing CLI with args: %v\n", loginArgsToken)
			out, _ = harness.CLI(loginArgsToken...)
			if !strings.Contains(out, "Auth is disabled") {
				Expect(out).To(Or(
					ContainSubstring("the token provided is invalid or expired"),
					ContainSubstring("failed to validate token"),
					ContainSubstring("invalid JWT")))

				By("Retry login with the invalid password")
				invalidPassword := "passW0RD"
				loginArgsPassword := append(loginArgs, "-k", "-u", "demouser", "-p", invalidPassword)

				GinkgoWriter.Printf("Executing CLI with args: %v\n", loginArgsPassword)
				out, _ = harness.CLI(loginArgsPassword...)
				// We don't check for error here as we're only interested in the output message
				Expect(out).To(Or(
					ContainSubstring("Invalid user credentials"),
					ContainSubstring("unexpected http code: 401")))
			}
		})

		It("Should refresh token when expiration is reached", Label("81481"), func() {
			// Get harness directly - no shared package-level variable
			harness := e2e.GetWorkerHarness()

			const configPath = "" // default to nothing to let the default path be used
			By("Login to the service")
			// We need to ensure that the login mechanism was user/pass otherwise the refresh flow isn't
			// active.
			if login.LoginToAPIWithToken(harness) != login.AuthUsernamePassword {
				Skip("This test requires authentication with username/password to be enabled")
			}
			By("Ensure actions can be taken")
			_, err := harness.RunGetDevices()
			Expect(err).ToNot(HaveOccurred(), "Failed to get device info")

			By("Read the current access token")
			cfg, err := harness.ReadClientConfig(configPath)
			Expect(err).ToNot(HaveOccurred(), "Failed to read client config")
			initialToken := cfg.AuthInfo.Token

			By("Expire the current access token and run an action")
			err = harness.MarkClientAccessTokenExpired(configPath)
			Expect(err).ToNot(HaveOccurred(), "Failed to read client config")
			// again all we care is that this doesn't error out
			_, err = harness.RunGetDevices()
			Expect(err).ToNot(HaveOccurred(), "Failed to get device info after expiring the token")

			By("Ensure a new token was generated")
			// Note: The old token is still valid at this point as it hasn't actually expired
			cfg, err = harness.ReadClientConfig(configPath)
			Expect(err).ToNot(HaveOccurred(), "Failed to read client config after expiring token")
			secondToken := cfg.AuthInfo.Token
			Expect(secondToken).ToNot(Equal(initialToken), "Token should have been refreshed")

			By("Remove connectivity to the auth service")
			providerUrl := cfg.AuthInfo.AuthProvider.Config[client.AuthUrlKey]
			Expect(providerUrl).ToNot(BeEmpty(), "Auth provider URL should not be empty")
			authIp, authPort, err := util.ParseURIForIPAndPort(providerUrl)
			Expect(err).ToNot(HaveOccurred())
			Expect(authIp).ToNot(BeEmpty(), "The IP address of the auth provider should not be empty")
			Expect(authPort).ToNot(BeZero(), "The port of the auth provider should not be empty")

			restoreAuth, err := harness.SimulateNetworkFailureForCLI(authIp, authPort)
			Expect(err).ToNot(HaveOccurred())
			// ensure we restore traffic in the event an assertion below fails
			defer func() { _ = restoreAuth() }()

			By("Expire the access token again and run an action")
			err = harness.MarkClientAccessTokenExpired(configPath)
			Expect(err).NotTo(HaveOccurred())
			// we don't care about the result, only that an action that could regenerate the token should have been taken
			_, _ = harness.RunGetDevices()

			By("Token should not have been refreshed")
			cfg, err = harness.ReadClientConfig(configPath)
			Expect(err).ToNot(HaveOccurred())
			Expect(cfg.AuthInfo.Token).To(Equal(secondToken), "Token should not have been refreshed")

			By("Bring the auth service back up")
			err = restoreAuth()
			Expect(err).ToNot(HaveOccurred())

			By("Another token should be been generated")
			// we don't care about the result, only that an action that could regenerate the token should have been taken
			_, _ = harness.RunGetDevices()
			cfg, err = harness.ReadClientConfig(configPath)
			Expect(err).ToNot(HaveOccurred())
			Expect(cfg.AuthInfo.Token).ToNot(Equal(secondToken), "Token should have been refreshed")
		})

		It("CertificateSigningRequest deny flow validation", Label("85396", "sanity"),
			func() {

				harness := e2e.GetWorkerHarness()

				By("CertificateSigningRequest: Resources lifecycle")
				// Prepare a unique CSR YAML and ensure cleanup
				uniqueCsrYAML, err := util.CreateUniqueYAMLFile("csr.yaml", harness.GetTestIDFromContext())
				Expect(err).ToNot(HaveOccurred())
				defer util.CleanupTempYAMLFile(uniqueCsrYAML)

				// Apply CSR
				var out string
				Eventually(func() error {
					var applyErr error
					out, applyErr = harness.CLI("apply", "-f", uniqueCsrYAML)
					return applyErr
				}).Should(BeNil(), "failed to apply CSR")
				Expect(out).To(MatchRegexp(resourceCreated))

				// Extract CSR name from YAML
				csr := harness.GetCertificateSigningRequestByYaml(uniqueCsrYAML)
				Expect(csr.Metadata.Name).ToNot(BeNil(), "csr metadata.name should be set")
				csrName := *csr.Metadata.Name
				Expect(csrName).ToNot(BeEmpty())

				By("verifying `flightctl deny -h` prints usage")
				out, err = harness.ManageResource(util.DenyAction, "-h")
				Expect(err).NotTo(HaveOccurred())
				Expect(out).To(ContainSubstring("Deny a certificate signing request."))
				Expect(out).To(ContainSubstring("Usage:"))
				Expect(out).To(ContainSubstring("flightctl deny csr/NAME"))

				By(fmt.Sprintf("denying csr/%s", csrName))
				out, err = harness.ManageResource(util.DenyAction, fmt.Sprintf("csr/%s", csrName))
				Expect(err).NotTo(HaveOccurred(), "first deny should succeed")

				By("verifying `flightctl get csr` shows CONDITION=Denied for the CSR")
				out, err = harness.CLI("get", "csr")
				Expect(err).NotTo(HaveOccurred())
				AssertTableValue(out, csrName, "CONDITION", "Denied")

				By("denying the same CSR again should fail")
				out, err = harness.ManageResource(util.DenyAction, fmt.Sprintf("csr/%s", csrName))
				Expect(err).To(HaveOccurred())
				Expect(out).To(ContainSubstring("409"))

				By("denying a non-existent CSR should fail with 404")
				out, err = harness.ManageResource(util.DenyAction, "csr/fake-does-not-exist")
				Expect(err).To(HaveOccurred())
				Expect(out).To(ContainSubstring("404"))

				By("accepting --request-timeout flag on successful deny and confirming execution within timeout")
				out, err = harness.CLI("apply", "-f", uniqueCsrYAML)
				Expect(err).NotTo(HaveOccurred())
				Expect(out).To(MatchRegexp(resourceCreated))

				start := time.Now()
				out, err = harness.ManageResource(util.DenyAction, fmt.Sprintf("csr/%s", csrName), "--request-timeout", "10")
				elapsed := time.Since(start)

				Expect(err).NotTo(HaveOccurred())
				Expect(elapsed.Seconds()).To(BeNumerically("<=", 10.5),
					fmt.Sprintf("deny took too long: %.1fs", elapsed.Seconds()))

				// Verify that the CSR was actually denied after the command
				out, err = harness.CLI("get", "csr")
				Expect(err).NotTo(HaveOccurred())
				AssertTableValue(out, csrName, "CONDITION", "Denied")

				By("calling deny with zero args should error")
				out, err = harness.ManageResource(util.DenyAction, "")
				Expect(err).To(HaveOccurred())
				Expect(out).To(ContainSubstring("Error: accepts 1 arg(s), received 0"))

				By("calling deny with empty resource should fail")
				out, err = harness.ManageResource(util.DenyAction, "csr")
				Expect(err).To(HaveOccurred())
				Expect(out).To(ContainSubstring("Error: specify a specific request resource to deny"))

				By("calling deny with invalid resource kind should error")
				out, err = harness.ManageResource(util.DenyAction, "1234")
				Expect(err).To(HaveOccurred())
				Expect(out).To(ContainSubstring(invalidResource))

			})

	})

<<<<<<< HEAD
=======
	It("Creates a device, edits via headless editor (yaml & json), and validates negatives", Label("83301"), func() {
		harness := e2e.GetWorkerHarness()

		By("creating a unique Device from template")
		uniqueDeviceYAML, err := util.CreateUniqueYAMLFile("device.yaml", harness.GetTestIDFromContext())
		Expect(err).ToNot(HaveOccurred())
		defer util.CleanupTempYAMLFile(uniqueDeviceYAML)

		out, err := harness.ManageResource("apply", uniqueDeviceYAML)
		Expect(err).ToNot(HaveOccurred(), out)
		Expect(out).To(MatchRegexp(resourceCreated), out)

		device := harness.GetDeviceByYaml(uniqueDeviceYAML)
		Expect(device.Metadata).ToNot(BeNil())
		Expect(device.Metadata.Name).ToNot(BeNil())
		Expect(*device.Metadata.Name).ToNot(BeEmpty(), "device name should not be empty")

		devName := *device.Metadata.Name
		devicePath := "device/" + devName

		newTestKey := "e2e-prelabel"
		newTestValue := "ok"

		By("patching the device once via API to ensure it is reachable")
		Eventually(func() error {
			return harness.UpdateDevice(devName, func(d *v1alpha1.Device) {
				if d.Metadata.Labels == nil {
					d.Metadata.Labels = &map[string]string{}
				}
				(*d.Metadata.Labels)[newTestKey] = newTestValue
			})
		}).Should(BeNil(), "failed to update device preliminarily")

		// -----------------------------
		// Positive: headless edit (YAML)
		// -----------------------------
		By("editing the Device via headless editor in YAML mode")
		markerYAML := "autotest-edit-yaml-" + time.Now().Format("150405")

		editorYAML, err := harness.HeadlessEditorWrapper(markerYAML)
		Expect(err).ToNot(HaveOccurred())

		// Use retry helper to tolerate 409 conflicts
		_, err = harness.EditWithRetry("yaml", editorYAML, devicePath)
		Expect(err).ToNot(HaveOccurred())

		yamlOut, err := harness.GetYAML(devicePath)
		Expect(err).ToNot(HaveOccurred())
		Expect(yamlOut).To(ContainSubstring("autotest-edit: " + markerYAML))

		// -----------------------------
		// Positive: headless edit (JSON)
		// -----------------------------
		By("editing the Device via headless editor in JSON mode")
		markerJSON := "autotest-edit-json-" + time.Now().Format("150405")

		editorJSON, err := harness.HeadlessEditorWrapper(markerJSON)
		Expect(err).ToNot(HaveOccurred())

		_, err = harness.EditWithRetry("json", editorJSON, devicePath)
		Expect(err).ToNot(HaveOccurred())

		yamlOut, err = harness.GetYAML(devicePath)
		Expect(err).ToNot(HaveOccurred())
		Expect(yamlOut).To(ContainSubstring("autotest-edit: " + markerJSON))

		// -----------------------------
		// Negative tests
		// -----------------------------
		By("failing when no arguments are provided")
		out, err = harness.CLI("edit")
		Expect(err).To(HaveOccurred())
		Expect(out).To(ContainSubstring("Error: accepts between 1 and 2 arg(s), received 0"))

		By("failing on invalid resource kind (numeric)")
		out, err = harness.CLI("edit", "1234")
		Expect(err).To(HaveOccurred())
		Expect(out).To(ContainSubstring("Error: invalid resource kind: 1234"))

		By("failing on invalid resource kind (empty string)")
		out, err = harness.CLI("edit", "")
		Expect(err).To(HaveOccurred())
		Expect(out).To(ContainSubstring("Error: invalid resource kind:"))

		By("failing when too many arguments are provided")
		out, err = harness.CLI("edit", "1", "2", "3", "4")
		Expect(err).To(HaveOccurred())
		Expect(out).To(ContainSubstring("Error: accepts between 1 and 2 arg(s), received 4"))
	})

>>>>>>> 873ca3fa
})

// formatResourceEvent formats the event's message and returns it as a string
func formatResourceEvent(resource, name, action string) string {
	return fmt.Sprintf("%s\\s+%s\\s+Normal\\s+%s\\s+was\\s+%s\\s+successfully", resource, name, resource, action)
}

// DeleteWithoutNameTestParams defines the parameters for delete-without-name tests.
type DeleteWithoutNameTestParams struct {
	ResourceArg string
}

// For delete-without-name test cases
func DeleteEntryCase(desc string, resourceArg string) util.TestCase[DeleteWithoutNameTestParams] {
	return util.TestCase[DeleteWithoutNameTestParams]{
		Description: desc,
		Params: DeleteWithoutNameTestParams{
			ResourceArg: resourceArg,
		},
	}
}

// GetVersionByPrefix searches the output for a line starting with the given prefix
// and returns the trimmed value following the prefix. Returns an empty string if not found.
func GetVersionByPrefix(output, prefix string) string {
	for _, line := range strings.Split(output, "\n") {
		if strings.HasPrefix(line, prefix) {
			return strings.TrimSpace(strings.TrimPrefix(line, prefix))
		}
	}
	return ""
}

// Comparing devices count output in yaml with fleet data in map
func compareDeviceCountCliOutput(output string, expected map[string]int64) []string {

	var notMatched []string

	type fleetData struct {
		Name   string `yaml:"name"`
		Status struct {
			DevicesSummary struct {
				Total int64 `yaml:"total"`
			} `yaml:"devicesSummary"`
		} `yaml:"status"`
	}

	var parsed struct {
		Fleets []fleetData `yaml:"items"`
	}

	err := yaml.Unmarshal([]byte(output), &parsed)
	if err != nil {
		return []string{"Failed to parse YAML: " + err.Error()}
	}

	// Compare each item against expected map
	for _, fleet := range parsed.Fleets {
		expectedCount, ok := expected[fleet.Name]
		if !ok || fleet.Status.DevicesSummary.Total != expectedCount {
			notMatched = append(notMatched, fleet.Name)
		}
	}

	return notMatched
}

// collapse collapses all whitespace in a string into single spaces.
func collapse(s string) string {
	fields := strings.Fields(strings.TrimSpace(s))
	return strings.Join(fields, " ")
}

// Creating a test fleet
func createTestFleet(fleetTestManager *fleetTestManager, fleetDevicesCount map[string]int64, originalYamlPath string, fleetIdentifier string) (string, error) {
	uniqueFleetYAML, err := util.CreateUniqueYAMLFile(originalYamlPath, fleetTestManager.testID)
	if err != nil {
		return "", err
	}

	// Checking the fleet was created and updating in map
	out, err := fleetTestManager.harness.ManageResource(applyOperation, uniqueFleetYAML)

	if strings.Contains(fleetIdentifier, "fleetA") {
		fleetTestManager.fleetA = fleetTestManager.harness.GetFleetByYaml(uniqueFleetYAML)
		fleetTestManager.uniqueFleetAYAML = uniqueFleetYAML
		fleetTestManager.fleetAName = *fleetTestManager.fleetA.Metadata.Name
		fleetDevicesCount[fleetTestManager.fleetAName] = 0
	} else if strings.Contains(fleetIdentifier, "fleetB") {
		fleetTestManager.fleetB = fleetTestManager.harness.GetFleetByYaml(uniqueFleetYAML)
		fleetTestManager.uniqueFleetBYAML = uniqueFleetYAML
		fleetTestManager.fleetBName = *fleetTestManager.fleetB.Metadata.Name
		fleetDevicesCount[fleetTestManager.fleetBName] = 0
	}

	GinkgoWriter.Printf("Created fleet: %s and set 0 in devices count\n", fleetIdentifier)
	return out, err
}

// Creating a device in a fleet
func createDeviceInFleet(fleetTestManager *fleetTestManager, fleetDevicesCount map[string]int64, originalYamlPath string, fleetIdentifier string) (string, error) {

	uniqueDeviceYAML, err := util.CreateUniqueYAMLFile(originalYamlPath, fleetTestManager.testID)
	if err != nil {
		return "", err
	}

	// Checking the device was created and updating in map
	out, err := fleetTestManager.harness.ManageResource(applyOperation, uniqueDeviceYAML)
	fleetTestManager.device = fleetTestManager.harness.GetDeviceByYaml(uniqueDeviceYAML)
	fleetTestManager.deviceName = *fleetTestManager.device.Metadata.Name
	fleetTestManager.uniqueDeviceYAML = uniqueDeviceYAML

	if strings.Contains(fleetIdentifier, "fleetA") {
		fleetDevicesCount[fleetTestManager.fleetAName]++
	} else if strings.Contains(fleetIdentifier, "fleetB") {
		fleetDevicesCount[fleetTestManager.fleetBName]++
	}

	GinkgoWriter.Printf("Created a device in fleet: %s and updated devices count\n", fleetIdentifier)
	return out, err
}

// Checking the status of devices in fleet and devices count
func checkDevicesInFleetStatus(harness *e2e.Harness, fleetDevicesCount map[string]int64) ([]string, error) {

	out, err := harness.CLI("get", "fleet", "-s", "-o", "yaml")
	notMatched := compareDeviceCountCliOutput(out, fleetDevicesCount)

	// Printing unmatched fleets names
	for _, fleet := range notMatched {
		GinkgoWriter.Printf("Unmatched fleet: %s\n", fleet)
	}

	return notMatched, err
}

// AssertTableValue checks that a specific row (identified by resourceName)
// has the expected value under the specified column name in the table output.
func AssertTableValue(out, resourceName, column, expected string) {
	lines := strings.Split(strings.TrimSpace(out), "\n")
	Expect(len(lines)).To(BeNumerically(">=", 2),
		fmt.Sprintf("expected at least one data row in output:\n%s", out))

	header := strings.Fields(lines[0])
	colIdx := slices.Index(header, column)
	Expect(colIdx).To(BeNumerically(">=", 0),
		fmt.Sprintf("column %q not found in headers: %v", column, header))

	for _, line := range lines[1:] {
		cols := strings.Fields(line)
		if len(cols) <= colIdx {
			continue
		}
		if cols[0] == resourceName {
			Expect(cols[colIdx]).To(Equal(expected),
				fmt.Sprintf("expected %s[%s] = %s, got %s",
					resourceName, column, expected, cols[colIdx]))
			return
		}
	}

	Fail(fmt.Sprintf("expected resource %q in output but not found:\n%s", resourceName, out))
}

// completeFleetYaml defines a YAML template for creating a Fleet resource with specified metadata and spec configuration.
const completeFleetYaml = `
apiVersion: v1alpha1
kind: Fleet
metadata:
    name: e2e-test-fleet
spec:
    selector:
        matchLabels:
            fleet: label-for-standalone-fleet-test
    template:
        spec:
            os:
                image: quay.io/redhat/rhde:9.2
`

// incompleteFleetYaml defines a YAML configuration string for a Fleet resource with minimal and incomplete fields.
const incompleteFleetYaml = `
apiVersion: v1alpha1
kind: Fleet
metadata:
    name: e2e-test-fleet
spec:
    selector:
        matchLabels:
            fleet: label-for-standalone-fleet-test
`

var (
	newTestKey = "testKey"

	// newTestValue holds the string value "newValue" used as a test variable in the application.
	newTestValue = "newValue"
)<|MERGE_RESOLUTION|>--- conflicted
+++ resolved
@@ -828,8 +828,6 @@
 
 	})
 
-<<<<<<< HEAD
-=======
 	It("Creates a device, edits via headless editor (yaml & json), and validates negatives", Label("83301"), func() {
 		harness := e2e.GetWorkerHarness()
 
@@ -920,7 +918,6 @@
 		Expect(out).To(ContainSubstring("Error: accepts between 1 and 2 arg(s), received 4"))
 	})
 
->>>>>>> 873ca3fa
 })
 
 // formatResourceEvent formats the event's message and returns it as a string
