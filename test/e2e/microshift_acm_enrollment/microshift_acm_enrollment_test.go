package microshift

import (
	"fmt"
	"os"
	"os/exec"
	"strings"
	"time"

	"github.com/flightctl/flightctl/api/v1beta1"
	"github.com/flightctl/flightctl/test/harness/e2e"
	"github.com/flightctl/flightctl/test/util"
	. "github.com/onsi/ginkgo/v2"
	. "github.com/onsi/gomega"
)

var _ = Describe("Microshift cluster ACM enrollment tests", func() {

	Describe("Test Setup", Ordered, func() {

		BeforeAll(func() {
			_, isAcmRunning, err := util.IsAcmInstalled()
			if err != nil {
				GinkgoWriter.Printf("An error happened %v\n", err)
			}
			if !isAcmRunning {
				Skip("Skipping test suite because ACM is not installed.")
			}
		})

		var (
			deviceId string
		)

		BeforeEach(func() {
			// Get harness directly - no shared package-level variable
			harness := e2e.GetWorkerHarness()
			deviceId, _ = harness.EnrollAndWaitForOnlineStatus()
		})

		Context("microshift", func() {
			It(`Verifies that a microshift cluster can enroll to acm`, Label("75967"), func() {
				// Get harness directly - no shared package-level variable
				harness := e2e.GetWorkerHarness()

				By("Getting the host")
				out, err := exec.Command("bash", "-c", "oc get route -n multicluster-engine agent-registration -o=jsonpath=\"{.spec.host}\"").CombinedOutput()
				Expect(err).ToNot(HaveOccurred())
				agentRegistrationHost := string(out)
				GinkgoWriter.Printf("This is the agent registration host: %s\n", agentRegistrationHost)

				By("Getting the ca_cert")
				out, err = exec.Command("bash", "-c", "oc get configmap -n kube-system kube-root-ca.crt -o=jsonpath=\"{.data['ca\\.crt']}\" | base64 -w0").CombinedOutput()
				Expect(err).ToNot(HaveOccurred())
				caCrt := string(out)
				GinkgoWriter.Printf("This is the caCrt: %s\n", caCrt)

				By("Applying resources")
				_, err = exec.Command("bash", "-c", "oc apply -f $(pwd)/data/content.yaml").CombinedOutput()
				Expect(err).ToNot(HaveOccurred())
				GinkgoWriter.Printf("Enrollment resources were applied\n")

				By("Get the token")
				out, err = exec.Command("bash", "-c", "oc get secret -n multicluster-engine managed-cluster-import-agent-registration-sa-token -o=jsonpath='{.data.token}' | base64 -d").CombinedOutput()
				Expect(err).ToNot(HaveOccurred())
				token := string(out)
				GinkgoWriter.Printf("This is the token: %s\n", token)

				By("Create the acm-registration repository")
				httpRepoUrl := fmt.Sprintf("https://%s", agentRegistrationHost)
				httpRepoConfig := v1beta1.HttpConfig{
					CaCrt: &caCrt,
					Token: &token,
				}
				httpRepoSpec := v1beta1.HttpRepoSpec{
					HttpConfig: httpRepoConfig,

					Type: v1beta1.Http,

					Url: httpRepoUrl,

					ValidationSuffix: &validationSuffix,
				}

				err = httpRepositoryspec.FromHttpRepoSpec(httpRepoSpec)
				Expect(err).ToNot(HaveOccurred())

				err = harness.CreateRepository(httpRepositoryspec, httpRepoMetadata)
				Expect(err).ToNot(HaveOccurred())
				GinkgoWriter.Printf("Created git repository %s\n", *httpRepoMetadata.Name)

				By("Get the Pull-Secret")
				out, err = exec.Command("bash", "-c", "oc get secret/pull-secret -n openshift-config -o json | jq '.data.\".dockerconfigjson\"' | base64 -di").CombinedOutput()
				Expect(err).ToNot(HaveOccurred())
				pullSecret := string(out)
				GinkgoWriter.Printf("This is the pull-secret %s\n", pullSecret)

				By("Upgrade to the microshift image, and add the pull-secret to the device")
				nextRenderedVersion, err := harness.PrepareNextDeviceVersion(deviceId)
				Expect(err).ToNot(HaveOccurred())
<<<<<<< HEAD
				deviceImage := harness.FullImageRef(fmt.Sprintf("%s/flightctl-device", harness.RegistryEndpoint()), "v7")
				var osImageSpec = v1alpha1.DeviceOsSpec{
=======
				deviceImage := fmt.Sprintf("%s/flightctl-device:v7", harness.RegistryEndpoint())
				var osImageSpec = v1beta1.DeviceOsSpec{
>>>>>>> 999c9fc3
					Image: deviceImage,
				}

				var inlineConfigSpec = v1beta1.FileSpec{
					Path:    inlinePath,
					Content: pullSecret,
				}

				var pullSecretInlineConfig = v1beta1.InlineConfigProviderSpec{
					Inline: []v1beta1.FileSpec{inlineConfigSpec},
					Name:   "pull-secret",
				}

				inlineConfigProviderSpec := v1beta1.ConfigProviderSpec{}
				err = inlineConfigProviderSpec.FromInlineConfigProviderSpec(pullSecretInlineConfig)
				Expect(err).ToNot(HaveOccurred())

				deviceSpecConfig := []v1beta1.ConfigProviderSpec{inlineConfigProviderSpec}

				var deviceSpec v1beta1.DeviceSpec

				deviceSpec.Os = &osImageSpec
				deviceSpec.Config = &deviceSpecConfig

				err = harness.UpdateDeviceWithRetries(deviceId, func(device *v1beta1.Device) {
					device.Spec = &deviceSpec
					GinkgoWriter.Printf("Updating %s with a new image and pull-secret configuration\n", deviceId)
				})
				Expect(err).ToNot(HaveOccurred())

				By("Wait for the device to get the fleet configuration")
				err = harness.WaitForDeviceNewRenderedVersion(deviceId, nextRenderedVersion)
				Expect(err).ToNot(HaveOccurred())

				By("Make sure the pull-secret was injected")
				psPath := "/etc/crio/openshift-pull-secret"
				readyMsg := "The file was found"
				stdout, err := harness.WaitForFileInDevice(psPath, util.TIMEOUT_5M, util.SHORT_POLLING)
				Expect(err).ToNot(HaveOccurred())
				Expect(stdout.String()).To(ContainSubstring(readyMsg))

				By("Wait for the kubeconfig to be in place")
				kubeconfigPath := "/var/lib/microshift/resources/kubeadmin/kubeconfig"
				stdout, err = harness.WaitForFileInDevice(kubeconfigPath, util.TIMEOUT_5M, util.SHORT_POLLING)
				Expect(err).ToNot(HaveOccurred())
				Expect(stdout.String()).To(ContainSubstring(readyMsg))

				By("Wait for microshift cluster pods to become ready")
				err = waitForMicroshiftReady(harness, kubeconfigPath)
				Expect(err).ToNot(HaveOccurred())

				By("Create the acm-registration fleet")
				testFleetDeviceSpec, err := createAcmRegistrationFleetDeviceSpec(harness, inlineConfigProviderSpec)
				Expect(err).ToNot(HaveOccurred())

				err = harness.CreateOrUpdateTestFleet(testFleetName, testFleetSelector, testFleetDeviceSpec)
				Expect(err).ToNot(HaveOccurred())
				GinkgoWriter.Printf("The fleet %s is created\n", testFleetName)

				By("Patch the mch of the hub cluster with annotation: mch-imageRepository=brew.registry.redhat.io")
				acmNamespace, err := getAcmNamespace()
				Expect(err).ToNot(HaveOccurred())

				args := fmt.Sprintf("oc annotate mch multiclusterhub -n %s mch-imageRepository='quay.io:443/acm-d'", acmNamespace)

				_, err = exec.Command("bash", "-c", args).CombinedOutput()
				Expect(err).ToNot(HaveOccurred())
				GinkgoWriter.Printf("The multiclusterhub is patched\n")

				By("Enable the auto-approver")
				_, err = exec.Command("bash", "-c", "oc patch clustermanager cluster-manager --type=merge -p '{\"spec\":{\"registrationConfiguration\":{\"featureGates\":[{\"feature\": \"ManagedClusterAutoApproval\", \"mode\": \"Enable\"}], \"autoApproveUsers\":[\"system:serviceaccount:multicluster-engine:agent-registration-bootstrap\"]}}}'").CombinedOutput()
				Expect(err).ToNot(HaveOccurred())
				GinkgoWriter.Printf("The auto-approver is enabled\n")

				By("Check that the device status is Online")
				_, err = harness.CheckDeviceStatus(deviceId, v1beta1.DeviceSummaryStatusOnline)
				Expect(err).ToNot(HaveOccurred())

				By("Add the fleet selector and the team label to the device")
				nextRenderedVersion, err = harness.PrepareNextDeviceVersion(deviceId)
				Expect(err).ToNot(HaveOccurred())

				err = harness.UpdateDeviceWithRetries(deviceId, func(device *v1beta1.Device) {
					harness.SetLabelsForDeviceMetadata(&device.Metadata, map[string]string{
						fleetSelectorKey: fleetSelectorValue,
					})
					GinkgoWriter.Printf("Updating %s with label %s=%s\n", deviceId,
						fleetSelectorKey, fleetSelectorValue)
				})
				Expect(err).ToNot(HaveOccurred())

				By("Wait for the device to get the fleet configuration")
				err = harness.WaitForDeviceNewRenderedVersion(deviceId, nextRenderedVersion)
				Expect(err).ToNot(HaveOccurred())

				By("Wait for the klusterlet and registration pods to be ready")
				cmd := []string{
					"sudo", "oc", "wait",
					"--for=condition=Ready", "pods",
					"--all", "-A", "--timeout=300s",
					fmt.Sprintf("--kubeconfig=%s", kubeconfigPath),
				}
				_, err = harness.VM.RunSSH(cmd, nil)
				Expect(err).ToNot(HaveOccurred())

				By("Check that the cluster is registered in acm")
				err = harness.WaitForClusterRegistered(deviceId, util.DURATION_TIMEOUT)
				Expect(err).ToNot(HaveOccurred())
			})
		})
	})
})

var (
	testFleetName          = "fleet-acm"
	fleetSelectorKey       = util.Fleet
	fleetSelectorValue     = "acm"
	httpRepoName           = "acm-registration"
	validationSuffix       = "/agent-registration/crds/v1"
	inlineConfigNameSecond = "apply-acm-manifests"
	inlinePath             = "/etc/crio/openshift-pull-secret"
	inlinePathSecond       = "/etc/flightctl/hooks.d/afterupdating/50-acm-registration.yaml"
	httpSuffix             = "/agent-registration/crds/v1"
	httpSuffixSecond       = "/agent-registration/manifests/{{.metadata.name}}"
	httpConfigPath         = "/var/local/acm-import/crd.yaml"
	httpConfigPathSecond   = "/var/local/acm-import/import.yaml"
	httpConfigName         = "acm-crd"
	httpConfigNameSecond   = "acm-import"
)

var httpConfigvalid = v1beta1.HttpConfigProviderSpec{
	HttpRef: struct {
		FilePath   string  `json:"filePath"`
		Repository string  `json:"repository"`
		Suffix     *string `json:"suffix,omitempty"`
	}{
		FilePath:   httpConfigPath,
		Repository: httpRepoName,
		Suffix:     &httpSuffix,
	},
	Name: httpConfigName,
}
var httpConfigvalidSecond = v1beta1.HttpConfigProviderSpec{
	HttpRef: struct {
		FilePath   string  `json:"filePath"`
		Repository string  `json:"repository"`
		Suffix     *string `json:"suffix,omitempty"`
	}{
		FilePath:   httpConfigPathSecond,
		Repository: httpRepoName,
		Suffix:     &httpSuffixSecond,
	},
	Name: httpConfigNameSecond,
}

var mode = 0644
var modePointer = &mode

var testFleetSelector = v1beta1.LabelSelector{
	MatchLabels: &map[string]string{fleetSelectorKey: fleetSelectorValue},
}

var httpRepositoryspec v1beta1.RepositorySpec

var httpRepoMetadata = v1beta1.ObjectMeta{
	Name: &httpRepoName,
}

func createAcmRegistrationFleetDeviceSpec(harness *e2e.Harness, pullSecretinlineConfigProviderSpec v1beta1.ConfigProviderSpec) (v1beta1.DeviceSpec, error) {
	hookFile := fmt.Sprintf("%s/test/e2e/microshift_acm_enrollment/data/acm-hook.yaml", util.GetTopLevelDir())
	inlineContentSecondByte, err := os.ReadFile(hookFile)
	if err != nil {
		return v1beta1.DeviceSpec{}, fmt.Errorf("failed to read hook file: %w", err)
	}
	inlineContentSecond := string(inlineContentSecondByte)

	inlineConfigSecondSpec := v1beta1.FileSpec{
		Path:    inlinePathSecond,
		Mode:    modePointer,
		Content: inlineContentSecond,
	}

	inlineConfigValidSecond := v1beta1.InlineConfigProviderSpec{
		Inline: []v1beta1.FileSpec{inlineConfigSecondSpec},
		Name:   inlineConfigNameSecond,
	}

	httpConfigProviderSpec := v1beta1.ConfigProviderSpec{}
	err = httpConfigProviderSpec.FromHttpConfigProviderSpec(httpConfigvalid)
	if err != nil {
		return v1beta1.DeviceSpec{}, fmt.Errorf("failed to read httpConfigProviderSpec: %w", err)
	}

	httpConfigProviderSpecSecond := v1beta1.ConfigProviderSpec{}
	err = httpConfigProviderSpecSecond.FromHttpConfigProviderSpec(httpConfigvalidSecond)
	if err != nil {
		return v1beta1.DeviceSpec{}, fmt.Errorf("failed to read second httpConfigProviderSpec: %w", err)
	}

	inlineConfigProviderSpecSecond := v1beta1.ConfigProviderSpec{}
	err = inlineConfigProviderSpecSecond.FromInlineConfigProviderSpec(inlineConfigValidSecond)
	if err != nil {
		return v1beta1.DeviceSpec{}, fmt.Errorf("failed to read inlineConfigProviderSpec: %w", err)
	}

	return harness.CreateFleetDeviceSpec("v7", pullSecretinlineConfigProviderSpec, inlineConfigProviderSpecSecond, httpConfigProviderSpec, httpConfigProviderSpecSecond)
}

func getAcmNamespace() (string, error) {
	cmd := exec.Command("bash", "-c", "oc get mch -A -ojson | jq '.items[0].metadata.namespace'")
	output, err := cmd.CombinedOutput()

	if err != nil {
		return "", fmt.Errorf("failed to get acm namespac %w", err)
	}
	outputClean := string(output)
	outputClean = strings.ReplaceAll(outputClean, "\\\"", "")
	outputClean = strings.ReplaceAll(outputClean, "\n", "")
	GinkgoWriter.Printf("This is the Acm namespace: %s\n", outputClean)

	return outputClean, nil
}

func waitForMicroshiftReady(harness *e2e.Harness, kubeconfigPath string) error {
	timeout := util.DURATION_TIMEOUT
	interval := 10 * time.Second
	start := time.Now()
	var err error

	for time.Since(start) < timeout {
		cmd := []string{
			"sudo", "oc", "wait",
			"--for=condition=Ready", "pods",
			"--all", "-A", "--timeout=300s",
			fmt.Sprintf("--kubeconfig=%s", kubeconfigPath),
		}

		_, err = harness.VM.RunSSH(cmd, nil)
		if err == nil {
			break // success
		}
		time.Sleep(interval)
	}

	return err
}<|MERGE_RESOLUTION|>--- conflicted
+++ resolved
@@ -98,13 +98,8 @@
 				By("Upgrade to the microshift image, and add the pull-secret to the device")
 				nextRenderedVersion, err := harness.PrepareNextDeviceVersion(deviceId)
 				Expect(err).ToNot(HaveOccurred())
-<<<<<<< HEAD
 				deviceImage := harness.FullImageRef(fmt.Sprintf("%s/flightctl-device", harness.RegistryEndpoint()), "v7")
 				var osImageSpec = v1alpha1.DeviceOsSpec{
-=======
-				deviceImage := fmt.Sprintf("%s/flightctl-device:v7", harness.RegistryEndpoint())
-				var osImageSpec = v1beta1.DeviceOsSpec{
->>>>>>> 999c9fc3
 					Image: deviceImage,
 				}
 
