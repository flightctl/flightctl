--- conflicted
+++ resolved
@@ -17,13 +17,8 @@
 
 	// Set Os.Image only if deviceImageTag is provided
 	if deviceImageTag != "" {
-<<<<<<< HEAD
 		deviceSpec.Os = &v1alpha1.DeviceOsSpec{
 			Image: h.FullImageRef(fmt.Sprintf("%s/flightctl-device", h.RegistryEndpoint()), deviceImageTag),
-=======
-		deviceSpec.Os = &v1beta1.DeviceOsSpec{
-			Image: fmt.Sprintf("%s/flightctl-device:%s", h.RegistryEndpoint(), deviceImageTag),
->>>>>>> 999c9fc3
 		}
 	}
 
