package e2e

import (
	"bytes"
	"context"
	"errors"
	"fmt"
	"io"
	"net"
	"os"
	"os/exec"
	"path/filepath"
	"strconv"
	"strings"
	"time"

	"github.com/flightctl/flightctl/api/v1alpha1"
	apiclient "github.com/flightctl/flightctl/internal/api/client"
	client "github.com/flightctl/flightctl/internal/client"
	service "github.com/flightctl/flightctl/internal/service/common"
	"github.com/flightctl/flightctl/test/harness/e2e/vm"
	"github.com/flightctl/flightctl/test/util"
	"github.com/google/uuid"
	. "github.com/onsi/ginkgo/v2"
	"github.com/onsi/gomega"
	. "github.com/onsi/gomega"
	"github.com/sirupsen/logrus"
	"sigs.k8s.io/yaml"
)

const POLLING = "250ms"
const POLLINGLONG = "1s"
const TIMEOUT = "60s"
const LONGTIMEOUT = "10m"

type Harness struct {
	VMs       []vm.TestVMInterface
	Client    *apiclient.ClientWithResponses
	Context   context.Context
	ctxCancel context.CancelFunc
	startTime time.Time

	VM vm.TestVMInterface
}

func findTopLevelDir() string {
	currentWorkDirectory, err := os.Getwd()
	Expect(err).ToNot(HaveOccurred())

	parts := strings.Split(currentWorkDirectory, "/")
	for i := len(parts) - 1; i >= 0; i-- {
		if parts[i] == "test" {
			path := strings.Join(parts[:i], "/")
			logrus.Debugf("Top-level directory: %s", path)
			return path
		}
	}
	Fail("Could not find top-level directory")
	// this return is not reachable, but we need to satisfy the compiler
	return ""
}

func NewTestHarness() *Harness {

	startTime := time.Now()

	testVM, err := vm.NewVM(vm.TestVM{
		TestDir:       GinkgoT().TempDir(),
		VMName:        "flightctl-e2e-vm-" + uuid.New().String(),
		DiskImagePath: filepath.Join(findTopLevelDir(), "bin/output/qcow2/disk.qcow2"),
		VMUser:        "user",
		SSHPassword:   "user",
		SSHPort:       2233, // TODO: randomize and retry on error
	})
	Expect(err).ToNot(HaveOccurred())

	c, err := client.NewFromConfigFile(client.DefaultFlightctlClientConfigPath())
	Expect(err).ToNot(HaveOccurred())

	ctx, cancel := context.WithCancel(context.Background())

	return &Harness{
		VMs:       []vm.TestVMInterface{testVM},
		Client:    c,
		Context:   ctx,
		ctxCancel: cancel,
		startTime: startTime,
		VM:        testVM,
	}
}

func (h *Harness) AddVM(vmParams vm.TestVM) (vm.TestVMInterface, error) {
	testVM, err := vm.NewVM(vmParams)
	if err != nil {
		return nil, err
	}
	h.VMs = append(h.VMs, testVM)
	return testVM, nil
}

func (h *Harness) AddMultipleVMs(vmParamsList []vm.TestVM) ([]vm.TestVMInterface, error) {
	var createdVMs []vm.TestVMInterface
	for _, params := range vmParamsList {
		vm, err := h.AddVM(params)
		if err != nil {
			return nil, err
		}
		createdVMs = append(createdVMs, vm)
	}
	return createdVMs, nil
}

// Harness cleanup, this will delete the VM and cancel the context
// if something failed we try to gather logs, console logs are optional
// and can be enabled by setting printConsole to true
func (h *Harness) Cleanup(printConsole bool) {
	testFailed := CurrentSpecReport().Failed()

	if testFailed {
		fmt.Println("==========================================================")
		fmt.Printf("oops... %s failed\n", CurrentSpecReport().FullText())
	}

	for _, vm := range h.VMs {
		if running, _ := vm.IsRunning(); running && testFailed {
			fmt.Println("VM is running, attempting to get logs and details")
			stdout, _ := vm.RunSSH([]string{"sudo", "systemctl", "status", "flightctl-agent"}, nil)
			fmt.Print("\n\n\n")
			fmt.Println("============ systemctl status flightctl-agent ============")
			fmt.Println(stdout.String())
			fmt.Println("=============== logs for flightctl-agent =================")
			stdout, _ = vm.RunSSH([]string{"sudo", "journalctl", "--no-hostname", "-u", "flightctl-agent"}, nil)
			fmt.Println(stdout.String())
			if printConsole {
				fmt.Println("======================= VM Console =======================")
				fmt.Println(vm.GetConsoleOutput())
			}
			fmt.Println("==========================================================")
			fmt.Print("\n\n\n")
		}
		err := vm.ForceDelete()
		Expect(err).ToNot(HaveOccurred())
	}

	diffTime := time.Since(h.startTime)
	fmt.Printf("Test took %s\n", diffTime)

	// Cancel the context to stop any blocking operations
	h.ctxCancel()
}

func (h *Harness) GetEnrollmentIDFromConsole(vms ...vm.TestVMInterface) string {
	// Use the first VM if no specific VM is passed
	var selectedVM vm.TestVMInterface
	if len(vms) > 0 && vms[0] != nil {
		selectedVM = vms[0]
	} else {
		selectedVM = h.VM
	}

	// Wait for the enrollment ID on the console
	enrollmentId := ""
	Eventually(func() string {
		consoleOutput := selectedVM.GetConsoleOutput()
		enrollmentId = util.GetEnrollmentIdFromText(consoleOutput)
		return enrollmentId
	}, TIMEOUT, POLLING).ShouldNot(BeEmpty(), "Enrollment ID not found in VM console output")

	return enrollmentId
}

func (h *Harness) WaitForEnrollmentRequest(id string) *v1alpha1.EnrollmentRequest {
	var enrollmentRequest *v1alpha1.EnrollmentRequest
	Eventually(func() *v1alpha1.EnrollmentRequest {
		resp, _ := h.Client.GetEnrollmentRequestWithResponse(h.Context, id)
		if resp != nil && resp.JSON200 != nil {
			enrollmentRequest = resp.JSON200
		}
		return enrollmentRequest
	}, TIMEOUT, POLLING).ShouldNot(BeNil())
	return enrollmentRequest
}

func (h *Harness) ApproveEnrollment(id string, approval *v1alpha1.EnrollmentRequestApproval) {
	Expect(approval).NotTo(BeNil())

	logrus.Infof("Approving device enrollment: %s", id)
	apr, err := h.Client.ApproveEnrollmentRequestWithResponse(h.Context, id, *approval)
	Expect(err).ToNot(HaveOccurred())
	Expect(apr.JSON200).NotTo(BeNil())
	logrus.Infof("Approved device enrollment: %s", id)
}

func (h *Harness) StartVMAndEnroll() string {
	err := h.VM.RunAndWaitForSSH()
	Expect(err).ToNot(HaveOccurred())

	enrollmentID := h.GetEnrollmentIDFromConsole()
	logrus.Infof("Enrollment ID found in VM console output: %s", enrollmentID)

	_ = h.WaitForEnrollmentRequest(enrollmentID)
	h.ApproveEnrollment(enrollmentID, util.TestEnrollmentApproval())
	logrus.Infof("Waiting for device %s to report status", enrollmentID)

	// wait for the device to pickup enrollment and report measurements on device status
	Eventually(h.GetDeviceWithStatusSystem, TIMEOUT, POLLING).WithArguments(
		enrollmentID).ShouldNot(BeNil())

	return enrollmentID
}

func (h *Harness) StartMultipleVMAndEnroll(count int) ([]string, error) {
	if count <= 0 {
		return nil, fmt.Errorf("count must be positive, got %d", count)
	}

	// add count-1 vms to the harness using AddMultipleVMs method
	vmParamsList := make([]vm.TestVM, count-1)
	baseDir := GinkgoT().TempDir()
	topDir := findTopLevelDir()
	baseDiskPath := filepath.Join(topDir, "bin/output/qcow2/disk.qcow2")

	for i := 0; i < count-1; i++ {
		vmName := "flightctl-e2e-vm-" + uuid.New().String()
		overlayDiskPath := filepath.Join(baseDir, fmt.Sprintf("%s-disk.qcow2", vmName))

		// Create a qcow2 overlay that uses the base image as backing file
		cmd := exec.Command(
			"qemu-img", "create",
			"-f", "qcow2",
			"-b", baseDiskPath,
			"-F", "qcow2",
			overlayDiskPath)

		if err := cmd.Run(); err != nil {
			return nil, fmt.Errorf("failed to create overlay disk for VM %s: %w", vmName, err)
		}

		vmParamsList[i] = vm.TestVM{
			TestDir:       GinkgoT().TempDir(),
			VMName:        "flightctl-e2e-vm-" + uuid.New().String(),
			DiskImagePath: overlayDiskPath,
			VMUser:        "user",
			SSHPassword:   "user",
			SSHPort:       2233 + i + 1,
		}
	}

	_, err := h.AddMultipleVMs(vmParamsList)
	if err != nil {
		return nil, fmt.Errorf("failed to add multiple VMs: %w", err)
	}

	var enrollmentIDs []string

	for _, vm := range h.VMs {
		err := vm.RunAndWaitForSSH()
		if err != nil {
			return nil, fmt.Errorf("failed to run VM and wait for SSH: %w", err)
		}

		enrollmentID := h.GetEnrollmentIDFromConsole(vm)
		logrus.Infof("Enrollment ID found in VM console output: %s", enrollmentID)

		_ = h.WaitForEnrollmentRequest(enrollmentID)
		h.ApproveEnrollment(enrollmentID, util.TestEnrollmentApproval())
		logrus.Infof("Waiting for device %s to report status", enrollmentID)

		// Wait for the device to pick up enrollment and report measurements on device status
		Eventually(h.GetDeviceWithStatusSystem, TIMEOUT, POLLING).WithArguments(
			enrollmentID).ShouldNot(BeNil())

		enrollmentIDs = append(enrollmentIDs, enrollmentID)
	}

	return enrollmentIDs, nil
}

func (h *Harness) GetDeviceWithStatusSystem(enrollmentID string) *apiclient.GetDeviceResponse {
	device, err := h.Client.GetDeviceWithResponse(h.Context, enrollmentID)
	Expect(err).NotTo(HaveOccurred())
	// we keep waiting for a 200 response, with filled in Status.SystemInfo
	if device.JSON200 == nil || device.JSON200.Status == nil || device.JSON200.Status.SystemInfo.IsEmpty() {
		return nil
	}
	return device
}

func (h *Harness) GetDeviceWithStatusSummary(enrollmentID string) v1alpha1.DeviceSummaryStatusType {
	device, err := h.Client.GetDeviceWithResponse(h.Context, enrollmentID)
	Expect(err).NotTo(HaveOccurred())
	// we keep waiting for a 200 response, with filled in Status.SystemInfo
	if device == nil || device.JSON200 == nil || device.JSON200.Status == nil || device.JSON200.Status.Summary.Status == "" {
		return ""
	}
	return device.JSON200.Status.Summary.Status
}

func (h *Harness) GetDeviceWithUpdateStatus(enrollmentID string) v1alpha1.DeviceUpdatedStatusType {
	device, err := h.Client.GetDeviceWithResponse(h.Context, enrollmentID)
	Expect(err).NotTo(HaveOccurred())
	// we keep waiting for a 200 response, with filled in Status.SystemInfo
	if device == nil || device.JSON200 == nil || device.JSON200.Status == nil {
		return ""
	}
	return device.JSON200.Status.Updated.Status
}

func (h *Harness) ApiEndpoint() string {
	ep := os.Getenv("API_ENDPOINT")
	Expect(ep).NotTo(BeEmpty(), "API_ENDPOINT environment variable must be set")
	return ep
}

func (h *Harness) RegistryEndpoint() string {
	ep := os.Getenv("REGISTRY_ENDPOINT")
	Expect(ep).NotTo(BeEmpty(), "REGISTRY_ENDPOINT environment variable must be set")
	return ep
}

func (h *Harness) setArgsInCmd(cmd *exec.Cmd, args ...string) {
	for _, arg := range args {
		replacedArg := strings.ReplaceAll(arg, "${API_ENDPOINT}", h.ApiEndpoint())
		cmd.Args = append(cmd.Args, replacedArg)
	}
}

func (h *Harness) ReplaceVariableInString(s string, old string, new string) string {
	if s == "" || old == "" {
		replacedString := strings.ReplaceAll(s, old, new)
		return replacedString
	}
	return ""
}

func (h *Harness) RunInteractiveCLI(args ...string) (io.WriteCloser, io.ReadCloser, error) {
	// TODO pty: this is how oci does a PTY:
	// https://github.com/cri-o/cri-o/blob/main/internal/oci/oci_unix.go
	//
	// set PS1 environment variable to make bash print the default prompt

	cmd := exec.Command(flightctlPath()) //nolint:gosec
	h.setArgsInCmd(cmd, args...)

	logrus.Infof("running: %s", strings.Join(cmd.Args, " "))
	stdin, err := cmd.StdinPipe()
	if err != nil {
		return nil, nil, fmt.Errorf("error getting stdin pipe: %w", err)
	}
	stdout, err := cmd.StdoutPipe()
	if err != nil {
		return nil, nil, fmt.Errorf("error getting stdout pipe: %w", err)
	}

	cmd.Stderr = cmd.Stdout

	if err := cmd.Start(); err != nil {
		return nil, nil, fmt.Errorf("error starting interactive process: %w", err)
	}
	go func() {
		if err := cmd.Wait(); err != nil {
			logrus.Errorf("error waiting for interactive process: %v", err)
		} else {
			logrus.Info("interactive process exited successfully")
		}
	}()
	return stdin, stdout, nil
}

func (h *Harness) CLIWithStdin(stdin string, args ...string) (string, error) {
	return h.SHWithStdin(stdin, flightctlPath(), args...)
}

func (h *Harness) SHWithStdin(stdin, command string, args ...string) (string, error) {
	cmd := exec.Command(command)

	cmd.Stdin = strings.NewReader(stdin)

	h.setArgsInCmd(cmd, args...)

	logrus.Infof("running: %s", strings.Join(cmd.Args, " "))
	output, err := cmd.CombinedOutput()

	if err != nil {
		logrus.Errorf("executing cli: %s", err)
		// keeping standard error output for debugging, otherwise log output
		// will make it very hard to read
		fmt.Fprintf(GinkgoWriter, "output: %s\n", string(output))
	}

	return string(output), err
}

func flightctlPath() string {
	return filepath.Join(util.GetTopLevelDir(), "/bin/flightctl")
}

func (h *Harness) CLI(args ...string) (string, error) {
	return h.CLIWithStdin("", args...)
}

func (h *Harness) SH(command string, args ...string) (string, error) {
	return h.SHWithStdin("", command, args...)
}

func (h *Harness) UpdateDeviceWithRetries(deviceId string, updateFunction func(*v1alpha1.Device)) {
	Eventually(func(updFunction func(*v1alpha1.Device)) error {
		return h.UpdateDevice(deviceId, updFunction)
	}, TIMEOUT, "1s").WithArguments(updateFunction).Should(BeNil())
}

func (h *Harness) UpdateDevice(deviceId string, updateFunction func(*v1alpha1.Device)) error {
	response, err := h.Client.GetDeviceWithResponse(h.Context, deviceId)
	Expect(err).NotTo(HaveOccurred())
	if response.JSON200 == nil {
		logrus.Errorf("An error happened retrieving device: %+v", response)
		return fmt.Errorf("device %s not found: %v", deviceId, response.Status())
	}
	device := response.JSON200

	updateFunction(device)

	resp, err := h.Client.ReplaceDeviceWithResponse(h.Context, deviceId, *device)

	// if a conflict happens (the device updated status or object since we read it) we retry
	if resp.JSON409 != nil {
		logrus.Warningf("Conflict updating device %s: %+v", deviceId, resp.JSON409)
	}

	// response code 200 = updated, we are expecting to update... something else is unexpected
	if resp.StatusCode() != 200 {
		logrus.Errorf("Unexpected http status code received: %d", resp.StatusCode())
		logrus.Errorf("Unexpected http response: %s", string(resp.Body))
		return fmt.Errorf("unexpected status code %d: %s", resp.StatusCode(), string(resp.Body))
	}

	if err != nil {
		logrus.Errorf("Unexpected error updating device %s: %v", deviceId, err)
		return err
	}

	return nil
}

func (h *Harness) UpdateApplication(withRetries bool, deviceId string, appName string, appProvider any, envVars map[string]string) error {
	logrus.Infof("UpdateApplication called with deviceId=%s, appName=%s, withRetries=%v", deviceId, appName, withRetries)

	updateFunc := func(device *v1alpha1.Device) {
		logrus.Infof("Starting update for device: %s", *device.Metadata.Name)
		var appSpec v1alpha1.ApplicationProviderSpec
		var err error

		switch spec := appProvider.(type) {
		case v1alpha1.InlineApplicationProviderSpec:
			logrus.Infof("Processing InlineApplicationProviderSpec for %s", appName)
			err = appSpec.FromInlineApplicationProviderSpec(spec)
		case v1alpha1.ImageApplicationProviderSpec:
			logrus.Infof("Processing ImageApplicationProviderSpec for %s", appName)
			err = appSpec.FromImageApplicationProviderSpec(spec)
		default:
			logrus.Errorf("Unsupported application provider type: %T for %s", appProvider, appName)
			return
		}

		if err != nil {
			logrus.Errorf("Error converting application provider spec: %v", err)
			return
		}

		appSpec.Name = &appName
		appType := v1alpha1.AppTypeCompose
		appSpec.AppType = &appType

		if envVars != nil {
			logrus.Infof("Setting environment variables for app %s: %v", appName, envVars)
			appSpec.EnvVars = &envVars
		}

		if device.Spec.Applications == nil {
			logrus.Infof("device.Spec.Applications is nil, initializing with app %s", appName)
			device.Spec.Applications = &[]v1alpha1.ApplicationProviderSpec{appSpec}
			return
		}

		for i, a := range *device.Spec.Applications {
			if a.Name != nil && *a.Name == appName {
				logrus.Infof("Updating existing application %s at index %d", appName, i)
				(*device.Spec.Applications)[i] = appSpec
				return
			}
		}

		logrus.Infof("Appending new application %s to device %s", appName, *device.Metadata.Name)
		*device.Spec.Applications = append(*device.Spec.Applications, appSpec)
	}

	if withRetries {
		logrus.Info("Updating device with retries...")
		h.UpdateDeviceWithRetries(deviceId, updateFunc)
		return nil
	}

	logrus.Info("Updating device without retries...")
	return h.UpdateDevice(deviceId, updateFunc)
}

func (h *Harness) WaitForDeviceContents(deviceId string, description string, condition func(*v1alpha1.Device) bool, timeout string) {
	lastResourcePrint := ""

	Eventually(func() error {
		logrus.Infof("Waiting for condition: %q to be met", description)
		response, err := h.Client.GetDeviceWithResponse(h.Context, deviceId)
		Expect(err).NotTo(HaveOccurred())
		if response.JSON200 == nil {
			logrus.Errorf("An error happened retrieving device: %+v", response)
			return errors.New("device not found???")
		}
		device := response.JSON200

		yamlData, err := yaml.Marshal(device)
		yamlString := string(yamlData)
		Expect(err).ToNot(HaveOccurred())
		if yamlString != lastResourcePrint {
			fmt.Println("")
			fmt.Println("======================= Device resource change ===================== ")
			fmt.Println(yamlString)
			fmt.Println("================================================================== ")
			lastResourcePrint = yamlString
		}

		if condition(device) {
			return nil
		}
		return errors.New("not updated")
	}, timeout, "2s").Should(BeNil())
}

func (h *Harness) EnrollAndWaitForOnlineStatus() (string, *v1alpha1.Device) {
	deviceId := h.GetEnrollmentIDFromConsole()
	logrus.Infof("Enrollment ID found in VM console output: %s", deviceId)
	Expect(deviceId).NotTo(BeNil())

	// Wait for the approve enrollment request response to not be nil
	h.WaitForEnrollmentRequest(deviceId)

	// Approve the enrollment and wait for the device details to be populated by the agent.
	h.ApproveEnrollment(deviceId, util.TestEnrollmentApproval())

	Eventually(h.GetDeviceWithStatusSummary, TIMEOUT, POLLING).WithArguments(
		deviceId).ShouldNot(BeEmpty())
	logrus.Infof("The device %s was approved", deviceId)

	// Wait for the device to pickup enrollment and report measurements on device status.
	Eventually(h.GetDeviceWithStatusSystem, TIMEOUT, POLLING).WithArguments(
		deviceId).ShouldNot(BeNil())
	logrus.Infof("The device %s is reporting its status", deviceId)

	// Check the device status.
	response := h.GetDeviceWithStatusSystem(deviceId)
	device := response.JSON200
	Expect(device.Status.Summary.Status).To(Equal(v1alpha1.DeviceSummaryStatusOnline))
	Expect(*device.Status.Summary.Info).To(Equal(service.DeviceStatusInfoHealthy))
	return deviceId, device
}

func (h *Harness) WaitForBootstrapAndUpdateToVersion(deviceId string, version string) (*v1alpha1.Device, string) {
	// Check the device status right after bootstrap
	response := h.GetDeviceWithStatusSystem(deviceId)
	device := response.JSON200
	Expect(device.Status.Summary.Status).To(Equal(v1alpha1.DeviceSummaryStatusType("Online")))

	var newImageReference string

	h.UpdateDeviceWithRetries(deviceId, func(device *v1alpha1.Device) {
		currentImage := device.Status.Os.Image
		logrus.Infof("current image for %s is %s", deviceId, currentImage)
		repo, _ := h.parseImageReference(currentImage)
		newImageReference = repo + version
		device.Spec.Os = &v1alpha1.DeviceOsSpec{Image: newImageReference}
		logrus.Infof("updating %s to image %s", deviceId, device.Spec.Os.Image)
	})

	return device, newImageReference
}

func (h *Harness) parseImageReference(image string) (string, string) {
	// Split the image string by the colon to separate the repository and the tag.
	parts := strings.Split(image, ":")

	// The tag is the last part after the last colon.
	tag := parts[len(parts)-1]

	// The repository is composed of all parts before the last colon, joined back together with colons.
	repo := strings.Join(parts[:len(parts)-1], ":")

	return repo, tag
}

func (h *Harness) GetCurrentDeviceGeneration(deviceId string) (deviceRenderedVersionInt int64, err error) {
	var deviceGeneration int64 = -1
	logrus.Infof("Waiting for the device to be UpToDate")
	h.WaitForDeviceContents(deviceId, "The device is UpToDate",
		func(device *v1alpha1.Device) bool {
			for _, condition := range device.Status.Conditions {
				if condition.Type == "Updating" && condition.Reason == "Updated" && condition.Status == "False" &&
					device.Status.Updated.Status == v1alpha1.DeviceUpdatedStatusUpToDate {
					deviceGeneration = *device.Metadata.Generation

					return true
				}
			}
			return false
		}, TIMEOUT)

	if deviceGeneration <= 0 {
		return deviceGeneration, fmt.Errorf("invalid generation: %d", deviceGeneration)

	}
	logrus.Infof("The device current generation is %d", deviceGeneration)

	return deviceGeneration, nil
}

func (h *Harness) PrepareNextDeviceGeneration(deviceId string) (int64, error) {
	currentGeneration, err := h.GetCurrentDeviceGeneration(deviceId)
	if err != nil {
		return -1, err
	}
	return currentGeneration + 1, nil
}

func (h *Harness) GetCurrentDeviceRenderedVersion(deviceId string) (deviceRenderedVersionInt int, err error) {
	deviceRenderedVersion := "-1"

	logrus.Infof("Waiting for the device to be UpToDate")
	h.WaitForDeviceContents(deviceId, "The device is UpToDate",
		func(device *v1alpha1.Device) bool {
			for _, condition := range device.Status.Conditions {
				if condition.Type == "Updating" && condition.Reason == "Updated" && condition.Status == "False" &&
					device.Status.Updated.Status == v1alpha1.DeviceUpdatedStatusUpToDate {
					deviceRenderedVersion = device.Status.Config.RenderedVersion
					return true
				}
			}
			return false
		}, TIMEOUT)

	deviceRenderedVersionInt, err = strconv.Atoi(deviceRenderedVersion)
	if err != nil {
		return -1, fmt.Errorf("failed to get current rendered version: %w", err)
	}
	if deviceRenderedVersionInt <= 0 {
		return deviceRenderedVersionInt, fmt.Errorf("invalid version: %d", deviceRenderedVersionInt)

	}
	logrus.Infof("The device current renderedVersion is %d", deviceRenderedVersionInt)

	return deviceRenderedVersionInt, nil
}

func (h *Harness) PrepareNextDeviceVersion(deviceId string) (int, error) {
	currentVersion, err := h.GetCurrentDeviceRenderedVersion(deviceId)
	if err != nil {
		return -1, err
	}
	return currentVersion + 1, nil
}

func (h *Harness) WaitForDeviceNewRenderedVersion(deviceId string, newRenderedVersionInt int) (err error) {
	// Check that the device was already approved
	Eventually(h.GetDeviceWithStatusSummary, LONGTIMEOUT, POLLING).WithArguments(
		deviceId).ShouldNot(BeEmpty())
	logrus.Infof("The device %s was approved", deviceId)

	// Wait for the device to pickup the new config and report measurements on device status.
	logrus.Infof("Waiting for the device to pick the config")
	UpdateRenderedVersionSuccessMessage := fmt.Sprintf("%s %d", util.UpdateRenderedVersionSuccess.String(), newRenderedVersionInt)
	h.WaitForDeviceContents(deviceId, UpdateRenderedVersionSuccessMessage,
		func(device *v1alpha1.Device) bool {
			for _, condition := range device.Status.Conditions {
				if condition.Type == "Updating" && condition.Reason == "Updated" && condition.Status == "False" &&
					device.Status.Updated.Status == v1alpha1.DeviceUpdatedStatusUpToDate &&
					device.Status.Config.RenderedVersion == strconv.Itoa(newRenderedVersionInt) {
					return true
				}
			}
			return false
		}, LONGTIMEOUT)

	return nil
}

func (h *Harness) WaitForDeviceNewGeneration(deviceId string, newGeneration int64) (err error) {
	// Check that the device was already approved
	Eventually(h.GetDeviceWithStatusSummary, TIMEOUT, POLLING).WithArguments(
		deviceId).ShouldNot(BeEmpty())
	logrus.Infof("The device %s was approved", deviceId)

	// Wait for the device to pickup the new config and report measurements on device status.
	logrus.Infof("Waiting for the device to pick the config")
	h.WaitForDeviceContents(deviceId, "Waiting fot the device generation",
		func(device *v1alpha1.Device) bool {
			for _, condition := range device.Status.Conditions {
				if condition.Type == "Updating" && condition.Reason == "Updated" && condition.Status == "False" &&
					device.Status.Updated.Status == v1alpha1.DeviceUpdatedStatusUpToDate &&
					newGeneration == *device.Metadata.Generation {
					return true
				}
			}
			return false
		}, LONGTIMEOUT)

	return nil
}

func (h *Harness) CleanUpResources(resourceType string) (string, error) {
	logrus.Infof("Deleting the instances of the %s resource type", resourceType)
	return h.CLI("delete", resourceType)

}

func (h *Harness) CleanUpAllResources() error {
	for _, resourceType := range util.ResourceTypes {
		_, err := h.CleanUpResources(resourceType)
		if err != nil {
			// Return the error immediately if any operation fails
			logrus.Infof("Error: %v\n", err)
			return err
		}
		logrus.Infof("The instances of the %s resource type are deleted successfully", resourceType)

	}
	logrus.Infof("All the resource instances are deleted successfully")
	return nil
}

// Generic function to read and unmarshal YAML into the given target type
func getYamlResourceByFile[T any](yamlFile string) T {
	if yamlFile == "" {
		gomega.Expect(fmt.Errorf("yaml file path cannot be empty")).ToNot(gomega.HaveOccurred())
	}

	fileBytes, err := os.ReadFile(yamlFile)
	gomega.Expect(err).ToNot(gomega.HaveOccurred(), "failed to read yaml file %s: %v", yamlFile, err)

	var resource T
	err = yaml.Unmarshal(fileBytes, &resource)
	gomega.Expect(err).ToNot(gomega.HaveOccurred(), "failed to unmarshal yaml file %s: %v", yamlFile, err)

	return resource
}

// Wrapper function for Device
func (h *Harness) GetDeviceByYaml(deviceYaml string) v1alpha1.Device {
	return getYamlResourceByFile[v1alpha1.Device](deviceYaml)
}

// Wrapper function for Fleet
func (h *Harness) GetFleetByYaml(fleetYaml string) v1alpha1.Fleet {
	return getYamlResourceByFile[v1alpha1.Fleet](fleetYaml)
}

// Wrapper function for Repository
func (h *Harness) GetRepositoryByYaml(repoYaml string) v1alpha1.Repository {
	return getYamlResourceByFile[v1alpha1.Repository](repoYaml)
}

// Wrapper function for ResourceSync
func (h *Harness) GetResourceSyncByYaml(rSyncYaml string) v1alpha1.ResourceSync {
	return getYamlResourceByFile[v1alpha1.ResourceSync](rSyncYaml)
}

// Wrapper function for EnrollmentRequest
func (h *Harness) GetEnrollmentRequestByYaml(erYaml string) *v1alpha1.EnrollmentRequest {
	return getYamlResourceByFile[*v1alpha1.EnrollmentRequest](erYaml)
}

// Wrapper function for CertificateSigningRequest
func (h *Harness) GetCertificateSigningRequestByYaml(csrYaml string) v1alpha1.CertificateSigningRequest {
	return getYamlResourceByFile[v1alpha1.CertificateSigningRequest](csrYaml)
}

// getDeviceConfig is a generic helper function to retrieve device configurations
func GetDeviceConfig[T any](device *v1alpha1.Device, configType v1alpha1.ConfigProviderType,
	asConfig func(v1alpha1.ConfigProviderSpec) (T, error)) (T, error) {

	var config T
	if device.Spec == nil || device.Spec.Config == nil {
		return config, fmt.Errorf("device spec or config is nil")
	}

	if len(*device.Spec.Config) > 0 {
		for _, configItem := range *device.Spec.Config {
			// Check config type
			itemType, err := configItem.Type()
			if err != nil {
				return config, fmt.Errorf("failed to get config type: %w", err)
			}
			if itemType == configType {
				// Convert to the expected config type
				config, err := asConfig(configItem)
				if err != nil {
					return config, fmt.Errorf("failed to convert config: %w", err)
				}

				return config, nil
			}
		}
	}

	// If we don't find the config, return an error
	return config, fmt.Errorf("%s config not found in the device", configType)
}

// Get InlineConfig
func (h *Harness) GetDeviceInlineConfig(device *v1alpha1.Device, configName string) (v1alpha1.InlineConfigProviderSpec, error) {
	return GetDeviceConfig(device, v1alpha1.InlineConfigProviderType,
		func(c v1alpha1.ConfigProviderSpec) (v1alpha1.InlineConfigProviderSpec, error) {
			inlineConfig, err := c.AsInlineConfigProviderSpec()
			if err != nil {
				return inlineConfig, fmt.Errorf("failed to cast config type: %w", err)
			}
			if inlineConfig.Name == configName {
				logrus.Infof("Inline configuration found %s", configName)
				return inlineConfig, nil
			}
			return v1alpha1.InlineConfigProviderSpec{}, fmt.Errorf("inline config not found")
		})
}

// Get GitConfig
func (h *Harness) GetDeviceGitConfig(device *v1alpha1.Device, configName string) (v1alpha1.GitConfigProviderSpec, error) {
	return GetDeviceConfig(device, v1alpha1.GitConfigProviderType,
		func(c v1alpha1.ConfigProviderSpec) (v1alpha1.GitConfigProviderSpec, error) {
			gitConfig, err := c.AsGitConfigProviderSpec()
			if err != nil {
				return gitConfig, fmt.Errorf("failed to cast config type: %w", err)
			}
			if gitConfig.Name == configName {
				logrus.Infof("Git configuration found %s", configName)
				return gitConfig, nil
			}
			return v1alpha1.GitConfigProviderSpec{}, fmt.Errorf("git config not found")
		})
}

// Get HttpConfig
func (h *Harness) GetDeviceHttpConfig(device *v1alpha1.Device, configName string) (v1alpha1.HttpConfigProviderSpec, error) {
	return GetDeviceConfig(device, v1alpha1.HttpConfigProviderType,
		func(c v1alpha1.ConfigProviderSpec) (v1alpha1.HttpConfigProviderSpec, error) {
			httpConfig, err := c.AsHttpConfigProviderSpec()
			if err != nil {
				return httpConfig, fmt.Errorf("failed to cast config type: %w", err)
			}
			if httpConfig.Name == configName {
				logrus.Infof("Http configuration found %s", configName)
				return httpConfig, nil
			}
			return v1alpha1.HttpConfigProviderSpec{}, fmt.Errorf("http config not found")
		})
}

// Get an http config of a device resource
func (h *Harness) GetDeviceOsImage(device *v1alpha1.Device) (image string, err error) {
	if device.Spec == nil {
		return "", fmt.Errorf("device spec is nil")
	}
	if device.Spec.Os == nil {
		return "", fmt.Errorf("device os spec is nil")
	}

	return device.Spec.Os.Image, nil
}

// Create a test fleet resource
func (h *Harness) CreateOrUpdateTestFleet(testFleetName string, fleetSpecOrSelector interface{}, deviceSpec ...v1alpha1.DeviceSpec) error {
	testFleet := v1alpha1.Fleet{
		ApiVersion: v1alpha1.FleetAPIVersion,
		Kind:       v1alpha1.FleetKind,
		Metadata: v1alpha1.ObjectMeta{
			Name:   &testFleetName,
			Labels: &map[string]string{},
		},
	}

	switch spec := fleetSpecOrSelector.(type) {
	case v1alpha1.FleetSpec:
		testFleet.Spec = spec

	case v1alpha1.LabelSelector:

		if len(deviceSpec) == 0 {
			return fmt.Errorf("DeviceSpec is required when using LabelSelector")
		}

		testFleet.Spec = v1alpha1.FleetSpec{
			Selector: &spec,
			Template: struct {
				Metadata *v1alpha1.ObjectMeta "json:\"metadata,omitempty\""
				Spec     v1alpha1.DeviceSpec  "json:\"spec\""
			}{
				Spec: deviceSpec[0],
			},
		}

	default:
		return fmt.Errorf("first parameter must be either FleetSpec or LabelSelector")
	}

	_, err := h.Client.ReplaceFleetWithResponse(h.Context, testFleetName, testFleet)
	return err
}

// Create a test fleet with a configuration
func (h *Harness) CreateTestFleetWithConfig(testFleetName string, testFleetSelector v1alpha1.LabelSelector, configProviderSpec v1alpha1.ConfigProviderSpec) error {
	var testFleetSpec = v1alpha1.DeviceSpec{
		Config: &[]v1alpha1.ConfigProviderSpec{
			configProviderSpec,
		},
	}
	err := h.CreateOrUpdateTestFleet(testFleetName, testFleetSelector, testFleetSpec)
	return err
}

// Create a repository resource
func (h Harness) CreateRepository(repositorySpec v1alpha1.RepositorySpec, metadata v1alpha1.ObjectMeta) error {
	var repository = v1alpha1.Repository{
		ApiVersion: v1alpha1.RepositoryAPIVersion,
		Kind:       v1alpha1.RepositoryKind,

		Metadata: metadata,
		Spec:     repositorySpec,
	}
	_, err := h.Client.CreateRepositoryWithResponse(h.Context, repository)
	return err
}

// Check that the device summary status is equal to the status input
func (h Harness) CheckDeviceStatus(deviceId string, status v1alpha1.DeviceSummaryStatusType) (*v1alpha1.Device, error) {
	response := h.GetDeviceWithStatusSystem(deviceId)
	if response == nil {
		return nil, fmt.Errorf("device response is nil")
	}
	if response.JSON200 == nil {
		return nil, fmt.Errorf("device.JSON200 response is nil")
	}
	device := response.JSON200
	deviceStaus := device.Status.Summary.Status
	if deviceStaus != status {
		return nil, fmt.Errorf("the device status is notOnline but %s", deviceStaus)
	}
	return device, nil
}

// Get device with response
func (h Harness) GetDevice(deviceId string) (*v1alpha1.Device, error) {
	response, err := h.Client.GetDeviceWithResponse(h.Context, deviceId)
	if err != nil {
		return nil, fmt.Errorf("failed to get device with response: %s", err)
	}
	if response == nil {
		return nil, fmt.Errorf("device response is nil")
	}
	device := response.JSON200
	return device, nil
}

func (h *Harness) SetLabelsForDevicesByIndex(deviceIDs []string, labelsList []map[string]string, fleetName string) error {
	if len(deviceIDs) != len(labelsList) {
		return fmt.Errorf("mismatched lengths: deviceIDs (%d) and labelsList (%d)", len(deviceIDs), len(labelsList))
	}

	for i, deviceID := range deviceIDs {
		labels := labelsList[i]
		h.UpdateDeviceWithRetries(deviceID, func(device *v1alpha1.Device) {
			if device.Metadata.Labels == nil {
				device.Metadata.Labels = &map[string]string{}
			}
			for key, value := range labels {
				(*device.Metadata.Labels)[key] = value
			}
			(*device.Metadata.Labels)["fleet"] = fleetName
		})

	}
	return nil
}

func (h Harness) WaitForBatchStart(fleetName string, batchNumber int) {
	Eventually(func() int {
		response, err := h.Client.GetFleetWithResponse(h.Context, fleetName, nil)
		if err != nil {
			logrus.Debugf("failed to get fleet with response: %s", err)
			return -2
		}
		if response == nil {
			logrus.Debugf("fleet response is nil")
			return -2
		}
		fleet := response.JSON200
		if fleet == nil {
			logrus.Debugf("fleet is nil")
			return -2
		}

		annotations := fleet.Metadata.Annotations
		if annotations == nil {
			logrus.Debugf("annotations are nil")
			return -2
		}

		batchNumberStr, ok := (*annotations)[v1alpha1.FleetAnnotationBatchNumber]
		if !ok {
			logrus.Debugf("batch number not found in annotations - available annotations: %v", *annotations)
			return -2
		}

		batchNumberInt, err := strconv.Atoi(batchNumberStr)
		if err != nil {
			logrus.Debugf("failed to convert batch number to int: %s", err)
			return -2
		}

		logrus.Debugf("Current batch number: %d, waiting for  %d", batchNumberInt, batchNumber)

		return batchNumberInt
	}, LONGTIMEOUT, POLLINGLONG).Should(Equal(batchNumber))
}

func (h Harness) GetSelectedDevicesForBatch(fleetName string) ([]*v1alpha1.Device, error) {
	labelSelector := fmt.Sprintf("fleet=%s", fleetName)
	listDeviceParams := &v1alpha1.ListDevicesParams{
		LabelSelector: &labelSelector,
	}
	response, err := h.Client.ListDevicesWithResponse(h.Context, listDeviceParams)
	if err != nil {
		return nil, fmt.Errorf("failed to list devices: %s", err)
	}
	if response == nil {
		return nil, fmt.Errorf("device response is nil")
	}
	devices := response.JSON200.Items

	var result []*v1alpha1.Device

	for _, device := range devices {
		annotations := device.Metadata.Annotations
		if annotations == nil {
			continue
		}
		if _, ok := (*annotations)["fleet-controller/selectedForRollout"]; ok {
			deviceCopy := device
			result = append(result, &deviceCopy)
		}
	}

	return result, nil
}

func (h Harness) GetUnavailableDevicesPerGroup(fleetName string, groupBy []string) (map[string][]*v1alpha1.Device, error) {
	labelSelector := fmt.Sprintf("fleet=%s", fleetName)
	listDeviceParams := &v1alpha1.ListDevicesParams{
		LabelSelector: &labelSelector,
	}

	response, err := h.Client.ListDevicesWithResponse(h.Context, listDeviceParams)
	if err != nil {
		return nil, fmt.Errorf("failed to list devices: %s", err)
	}
	if response == nil {
		return nil, fmt.Errorf("device response is nil")
	}

	devices := response.JSON200.Items
	result := make(map[string][]*v1alpha1.Device)

	for _, device := range devices {
		// Check if device is unavailable
		if device.Status != nil && (device.Status.Updated.Status == v1alpha1.DeviceUpdatedStatusUpdating ||
			device.Status.Updated.Status == v1alpha1.DeviceUpdatedStatusUnknown) {
			// Generate group key based on labels
			groupKey := ""

			if device.Metadata.Labels != nil {
				labelValues := []string{}
				for _, key := range groupBy {
					value, exists := (*device.Metadata.Labels)[key]
					if exists {
						labelValues = append(labelValues, value)
					} else {
						labelValues = append(labelValues, "")
					}
				}
				groupKey = strings.Join(labelValues, ":")
			}

			// Add device to the appropriate group
			if _, exists := result[groupKey]; !exists {
				result[groupKey] = []*v1alpha1.Device{}
			}
			deviceCopy := device
			result[groupKey] = append(result[groupKey], &deviceCopy)
		}
	}

	return result, nil
}

func (h Harness) GetUpdatedDevices(fleetName string) ([]*v1alpha1.Device, error) {
	labelSelector := fmt.Sprintf("fleet=%s", fleetName)
	listDeviceParams := &v1alpha1.ListDevicesParams{
		LabelSelector: &labelSelector,
	}

	response, err := h.Client.ListDevicesWithResponse(h.Context, listDeviceParams)
	if err != nil {
		return nil, fmt.Errorf("failed to list devices: %s", err)
	}
	if response == nil {
		return nil, fmt.Errorf("device response is nil")
	}

	devices := response.JSON200.Items
	var result []*v1alpha1.Device

	for _, device := range devices {
		// Check if device has been updated
		if device.Status != nil && device.Status.Updated.Status == v1alpha1.DeviceUpdatedStatusUpToDate {
			deviceCopy := device
			result = append(result, &deviceCopy)
		}
	}

	return result, nil
}

func (h *Harness) GetRolloutStatus(fleetName string) (v1alpha1.Condition, error) {
	response, err := h.Client.GetFleetWithResponse(h.Context, fleetName, nil)
	if err != nil {
		return v1alpha1.Condition{}, fmt.Errorf("failed to get fleet with response: %s", err)
	}
	fleet := response.JSON200

	if fleet.Status == nil || fleet.Status.Conditions == nil {
		return v1alpha1.Condition{}, fmt.Errorf("fleet status or conditions is nil")
	}

	for _, condition := range fleet.Status.Conditions {
		if condition.Type == v1alpha1.FleetRolloutInProgress {
			return condition, nil
		}
	}
	return v1alpha1.Condition{}, fmt.Errorf("fleet rollout condition not found")
}

func (h *Harness) SimulateNetworkFailure() error {
	registryIP, registryPort, err := net.SplitHostPort(h.RegistryEndpoint())
	if err != nil {
		return fmt.Errorf("invalid registry endpoint: %v", err)
	}

	blockCommands := [][]string{
		{"sudo", "iptables", "-A", "OUTPUT", "-d", registryIP, "-p", "tcp", "--dport", registryPort, "-j", "DROP"},
	}

	for _, cmd := range blockCommands {
		stdout, err := h.VMs[0].RunSSH(cmd, nil)
		if err != nil {
			return fmt.Errorf("failed to add iptables rule %v: %v, stdout: %s", cmd, err, stdout)
		}
	}

	stdout, err := h.VMs[0].RunSSH([]string{"sudo", "iptables", "-L", "OUTPUT"}, nil)
	if err != nil {
		logrus.Warnf("Failed to list iptables rules: %v", err)
	} else {
		logrus.Debugf("Current iptables rules:\n%s", stdout.String())
	}

	return nil
}

func (h *Harness) FixNetworkFailure() error {
	registryIP, registryPort, err := net.SplitHostPort(h.RegistryEndpoint())
	if err != nil {
		return fmt.Errorf("invalid registry endpoint: %v", err)
	}

	unblockCommands := [][]string{
		{"sudo", "iptables", "-D", "OUTPUT", "-d", registryIP, "-p", "tcp", "--dport", registryPort, "-j", "DROP"},
	}

	for _, cmd := range unblockCommands {
		stdout, err := h.VMs[0].RunSSH(cmd, nil)
		if err != nil {
			return fmt.Errorf("failed to remove iptables rule %v: %v, stdout: %s", cmd, err, stdout)
		}
	}

	// Clear any remaining DNS cache
	_, _ = h.VMs[0].RunSSH([]string{"sudo", "systemd-resolve", "--flush-caches"}, nil)

	stdout, err := h.VMs[0].RunSSH([]string{"sudo", "iptables", "-L", "OUTPUT"}, nil)
	if err != nil {
		logrus.Warnf("Failed to list iptables rules: %v", err)
	} else {
		logrus.Debugf("Current iptables rules after recovery:\n%s", stdout.String())
	}

	return nil
}

// CheckRunningContainers verifies the expected number of running containers on the VM.
func (h Harness) CheckRunningContainers() (string, error) {
	out, err := h.VM.RunSSH([]string{"sudo", "podman", "ps", "|", "grep", "Up", "|", "wc", "-l"}, nil)
	if err != nil {
		return "", err
	}
	return out.String(), nil
}

func (h Harness) CheckApplicationDirectoryExist(applicationName string) error {
	_, err := h.VM.RunSSH([]string{"test", "-d", "/etc/compose/manifests/" + applicationName}, nil)
	return err
}

func (h Harness) CheckApplicationComposeFileExist(applicationName string, ComposeFile string) error {
	_, err := h.VM.RunSSH([]string{"test", "-f", "/etc/compose/manifests/" + applicationName + "/" + ComposeFile}, nil)
	return err
}

func (h Harness) CheckApplicationStatus(deviceId string, applicationName string) (v1alpha1.ApplicationStatusType, error) {
	device, err := h.GetDevice(deviceId)
	if err != nil {
		return "", fmt.Errorf("failed to get device %s: %w", deviceId, err)
	}
	for _, appStatus := range device.Status.Applications {
		if appStatus.Name == applicationName {
			return appStatus.Status, nil
		}
	}
	return "", nil // Application status not found, return empty status and no error
}

func (h Harness) CheckEnvInjectedToApplication(envVarName string, image string) (string, error) {
	containersOutput, err := h.VM.RunSSH([]string{"sudo", "podman", "ps"}, nil)
	if err != nil {
		return "", fmt.Errorf("failed to list containers: %w", err)
	}
	lines := strings.Split(containersOutput.String(), "\n")
	var containerIDs []string
	for _, line := range lines {
		if strings.Contains(line, image) {
			parts := strings.SplitN(line, " ", 2)
			if len(parts) == 2 {
				containerID := strings.TrimSpace(parts[0])
				containerIDs = append(containerIDs, containerID)
				envOutput, err := h.VM.RunSSH([]string{"sudo", "podman", "exec", containerID, "printenv", envVarName}, nil)
				if err == nil {
					return strings.TrimSpace(envOutput.String()), nil
				}
			}
		}
	}
	if len(containerIDs) == 0 {
		logrus.Warnf("No containers with image %s found", image)
		return "", nil // No error, but also no value found
	} else {
		logrus.Warnf("Environment variable '%s' not found in any of %d containers", envVarName, len(containerIDs))
		return "", nil // No error, but also no value found
	}
}

// RunGetDevices executes "get devices" CLI command with optional arguments.
func (h Harness) RunGetDevices(args ...string) (string, error) {
	allArgs := append([]string{"get", "devices"}, args...)
	return h.CLI(allArgs...)
}

// RunGetEvents executes "get events" CLI command with optional arguments.
func (h Harness) RunGetEvents(args ...string) (string, error) {
	// Starting with the base command to get events
	allArgs := append([]string{"get", "events"}, args...)
	return h.CLI(allArgs...)
}

// ManageResource performs an operation ("apply" or "delete") on a specified resource.
func (h Harness) ManageResource(operation, resource string, args ...string) (string, error) {
	switch operation {
	case "apply":
		return h.CLI("apply", "-f", util.GetTestExamplesYamlPath(resource))
	case "delete":
		return h.CLI("delete", resource)
	default:
		return "", fmt.Errorf("unsupported operation: %s", operation)
	}
}

// ConditionExists checks if a specific condition exists for the device with the given type, status, and reason.
func ConditionExists(d *v1alpha1.Device, conditionType, conditionStatus, conditionReason string) bool {
	for _, condition := range d.Status.Conditions {
		if string(condition.Type) == conditionType &&
			condition.Reason == conditionReason &&
			string(condition.Status) == conditionStatus {
			return true
		}
	}
	return false
}

<<<<<<< HEAD
func (h *Harness) WaitForFleetUpdateToFail(fleetName string) error {
	logrus.Infof("Waiting for fleet update to fail for fleet %s", fleetName)
	Eventually(func() (bool, error) {
		rolloutStatus, err := h.GetRolloutStatus(fleetName)
		if err != nil {
			return false, err
		}

		if rolloutStatus.Type == v1alpha1.FleetRolloutInProgress &&
			rolloutStatus.Status == v1alpha1.ConditionStatusFalse &&
			rolloutStatus.Reason == v1alpha1.RolloutSuspendedReason {
			logrus.Infof("Fleet update failed for fleet %s: status=%s, reason=%s",
				fleetName, rolloutStatus.Status, rolloutStatus.Reason)
			return true, nil
		}

		return false, nil
	}, LONGTIMEOUT, POLLING).Should(BeTrue(),
		fmt.Sprintf("Timed out waiting for fleet %s update to fail", fleetName))
	return nil
=======
// UpdateDeviceConfigWithRetries updates the configuration of a device with retries using the provided harness and config specs.
// It applies the provided configuration and waits for the device to reach the specified rendered version.
func (h Harness) UpdateDeviceConfigWithRetries(deviceId string, configs []v1alpha1.ConfigProviderSpec, nextRenderedVersion int) error {
	h.UpdateDeviceWithRetries(deviceId, func(device *v1alpha1.Device) {
		device.Spec.Config = &configs
		logrus.WithFields(logrus.Fields{
			"deviceId": deviceId,
			"config":   device.Spec.Config,
		}).Info("Updating device with new config")
	})
	err := h.WaitForDeviceNewRenderedVersion(deviceId, nextRenderedVersion)
	return err
}

// It executes a command without starting a console session
func (h Harness) ExecuteCommandWithConsole(deviceId string, cmd string) (output string, err error) {
	out, err := h.CLI("console", fmt.Sprintf("dev/%s", deviceId), " -- ", cmd)
	if err != nil {
		return "", err
	}
	return out, nil
}

func (h Harness) WaitForClusterRegistered(deviceId string, timeout time.Duration) error {
	start := time.Now()

	// Retry loop
	for {
		// Fetch managed cluster information
		out, err := exec.Command("bash", "-c", "oc get managedcluster").CombinedOutput()
		if err != nil {
			// Ignore error and retry after sleep
			if time.Since(start) > timeout {
				return fmt.Errorf("timed out waiting for managedcluster to be registered")
			}
			time.Sleep(5 * time.Second)
			continue
		}

		// Check device status
		response := h.GetDeviceWithStatusSystem(deviceId)
		if response == nil {
			// If response is nil, retry
			if time.Since(start) > timeout {
				return fmt.Errorf("timed out waiting for managedcluster to be registered")
			}
			time.Sleep(5 * time.Second)
			continue
		}

		device := response.JSON200
		// Check if device metadata is valid and matches the managed cluster name
		if (device != nil && device.Metadata != v1alpha1.ObjectMeta{} && device.Metadata.Name != nil) {
			if strings.Contains(string(out), *device.Metadata.Name) {
				return nil // Success: managed cluster is registered
			}
		}

		// If we haven't found a match, retry after sleeping
		if time.Since(start) > timeout {
			return fmt.Errorf("timed out waiting for managedcluster to be registered")
		}
		time.Sleep(5 * time.Second)
	}
}

func (h Harness) CreateFleetDeviceSpec(deviceImageTag string, additionalConfigs ...v1alpha1.ConfigProviderSpec) (v1alpha1.DeviceSpec, error) {

	var deviceSpec v1alpha1.DeviceSpec

	// Set Os.Image only if deviceImageTag is provided
	if deviceImageTag != "" {
		deviceSpec.Os = &v1alpha1.DeviceOsSpec{
			Image: fmt.Sprintf("%s/flightctl-device:%s", h.RegistryEndpoint(), deviceImageTag),
		}
	}

	// Set Config only if config specs are provided
	if len(additionalConfigs) > 0 {
		deviceSpec.Config = &additionalConfigs
	}

	return deviceSpec, nil
}

func (h Harness) WaitForFileInDevice(filePath string, timeout string, polling string) (*bytes.Buffer, error) {
	readyMsg := "The file was found"
	script := fmt.Sprintf(`
				timeout=%s
				elapsed=0
				while ! sudo test -f %s; do
				if [ "$elapsed" -ge "$timeout" ]; then
					echo "Timeout waiting for %s"
					exit 1
				fi
				echo "Waiting for %s..."
				sleep 5
				elapsed=$((elapsed + %s))
				done
				echo %s
				`, timeout, filePath, filePath, filePath, polling, readyMsg)
	return h.VM.RunSSH([]string{"sudo", "bash", "-c", script}, nil)
>>>>>>> 37eb6c02
}<|MERGE_RESOLUTION|>--- conflicted
+++ resolved
@@ -1308,7 +1308,6 @@
 	return false
 }
 
-<<<<<<< HEAD
 func (h *Harness) WaitForFleetUpdateToFail(fleetName string) error {
 	logrus.Infof("Waiting for fleet update to fail for fleet %s", fleetName)
 	Eventually(func() (bool, error) {
@@ -1329,7 +1328,8 @@
 	}, LONGTIMEOUT, POLLING).Should(BeTrue(),
 		fmt.Sprintf("Timed out waiting for fleet %s update to fail", fleetName))
 	return nil
-=======
+}
+
 // UpdateDeviceConfigWithRetries updates the configuration of a device with retries using the provided harness and config specs.
 // It applies the provided configuration and waits for the device to reach the specified rendered version.
 func (h Harness) UpdateDeviceConfigWithRetries(deviceId string, configs []v1alpha1.ConfigProviderSpec, nextRenderedVersion int) error {
@@ -1432,5 +1432,4 @@
 				echo %s
 				`, timeout, filePath, filePath, filePath, polling, readyMsg)
 	return h.VM.RunSSH([]string{"sudo", "bash", "-c", script}, nil)
->>>>>>> 37eb6c02
 }