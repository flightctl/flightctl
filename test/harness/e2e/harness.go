--- conflicted
+++ resolved
@@ -387,7 +387,6 @@
 	return deviceId, device
 }
 
-<<<<<<< HEAD
 func (h *Harness) WaitForBootstrapAndUpdateToVersion(deviceId string, version string) (*v1alpha1.Device, string) {
 	// Check the device status right after bootstrap
 	response := h.GetDeviceWithStatusSystem(deviceId)
@@ -420,7 +419,7 @@
 	repo := strings.Join(parts[:len(parts)-1], ":")
 
 	return repo, tag
-=======
+
 func (h *Harness) CleanUpResources(resourceType string) (string, error) {
 	logrus.Infof("Deleting the instances of the %s resource type", resourceType)
 	return h.CLI("delete", resourceType)
@@ -486,5 +485,4 @@
 // Wrapper function for CertificateSigningRequest
 func (h *Harness) GetCertificateSigningRequestByYaml(csrYaml string) v1alpha1.CertificateSigningRequest {
 	return getYamlResourceByFile[v1alpha1.CertificateSigningRequest](csrYaml)
->>>>>>> beb8ff66
 }