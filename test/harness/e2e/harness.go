--- conflicted
+++ resolved
@@ -572,7 +572,6 @@
 	return deviceId, device
 }
 
-<<<<<<< HEAD
 func (h *Harness) WaitForBootstrapAndUpdateToVersion(deviceId string, version string) (*v1alpha1.Device, string) {
 	// Check the device status right after bootstrap
 	response := h.GetDeviceWithStatusSystem(deviceId)
@@ -604,8 +603,6 @@
 	return false
 }
 
-=======
->>>>>>> 4daede6f
 func (h *Harness) parseImageReference(image string) (string, string) {
 	// Split the image string by the colon to separate the repository and the tag.
 	parts := strings.Split(image, ":")
