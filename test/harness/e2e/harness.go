package e2e

import (
	"bytes"
	"context"
	"errors"
	"fmt"
	"io"
	"net"
	"os"
	"os/exec"
	"path/filepath"
	"strconv"
	"strings"
	"sync"
	"time"

	"github.com/creack/pty"

	"github.com/flightctl/flightctl/api/v1alpha1"
	apiclient "github.com/flightctl/flightctl/internal/api/client"
	"github.com/flightctl/flightctl/internal/client"
	service "github.com/flightctl/flightctl/internal/service/common"
	"github.com/flightctl/flightctl/test/harness/e2e/vm"
	"github.com/flightctl/flightctl/test/util"
	"github.com/google/uuid"
	. "github.com/onsi/ginkgo/v2"
	"github.com/onsi/gomega"
	. "github.com/onsi/gomega"
	"github.com/sirupsen/logrus"
	"k8s.io/client-go/kubernetes"
	"k8s.io/client-go/tools/clientcmd"
	"sigs.k8s.io/yaml"
)

const POLLING = "250ms"
const POLLINGLONG = "1s"
const TIMEOUT = "60s"
const LONGTIMEOUT = "10m"

type Harness struct {
	VMs       []vm.TestVMInterface
	Client    *apiclient.ClientWithResponses
	Context   context.Context
	Cluster   kubernetes.Interface
	ctxCancel context.CancelFunc
	startTime time.Time

	VM vm.TestVMInterface
}

func findTopLevelDir() string {
	currentWorkDirectory, err := os.Getwd()
	Expect(err).ToNot(HaveOccurred())

	parts := strings.Split(currentWorkDirectory, "/")
	for i := len(parts) - 1; i >= 0; i-- {
		if parts[i] == "test" {
			path := strings.Join(parts[:i], "/")
			logrus.Debugf("Top-level directory: %s", path)
			return path
		}
	}
	Fail("Could not find top-level directory")
	// this return is not reachable, but we need to satisfy the compiler
	return ""
}

// try to resolve the kube config at a few well known locations
func resolveKubeConfigPath() (string, error) {
	if kc, ok := os.LookupEnv("KUBECONFIG"); ok && kc != "" {
		return kc, nil
	}
	home, err := os.UserHomeDir()
	if err != nil {
		return "", fmt.Errorf("failed to get home directory: %w", err)
	}

	paths := []string{
		filepath.Join(home, ".kube", "config"),                                                           // default
		filepath.Join(string(filepath.Separator), "home", "kni", "clusterconfigs", "kubeconfig"),         // qa path
		filepath.Join(string(filepath.Separator), "home", "kni", "auth", "clusterconfigs", "kubeconfig"), // qa path
	}
	for _, path := range paths {
		if _, err = os.Stat(path); err == nil {
			return path, nil
		}
	}

	return "", fmt.Errorf("failed to find kubeconfig file in the paths: %v", paths)
}

// build a k8s interface so that tests can interact with it directly from Go rather than
// shelling out to `oc` or `kubectl`
func kubernetesClient() (kubernetes.Interface, error) {
	kubeconfig, err := resolveKubeConfigPath()
	if err != nil {
		return nil, fmt.Errorf("unable to resolve kubeconfig location: %w", err)
	}

	logrus.Debugf("Using kubeconfig: %s", kubeconfig)
	config, err := clientcmd.BuildConfigFromFlags("", kubeconfig)
	if err != nil {
		return nil, fmt.Errorf("error building kubeconfig: %w", err)
	}

	iface, err := kubernetes.NewForConfig(config)
	if err != nil {
		return nil, fmt.Errorf("error creating kubernetes api: %w", err)
	}
	return iface, nil
}

func NewTestHarness(ctx context.Context) *Harness {

	startTime := time.Now()

	testVM, err := vm.NewVM(vm.TestVM{
		TestDir:       GinkgoT().TempDir(),
		VMName:        "flightctl-e2e-vm-" + uuid.New().String(),
		DiskImagePath: filepath.Join(findTopLevelDir(), "bin/output/qcow2/disk.qcow2"),
		VMUser:        "user",
		SSHPassword:   "user",
		SSHPort:       2233, // TODO: randomize and retry on error
	})
	Expect(err).ToNot(HaveOccurred())

	c, err := client.NewFromConfigFile(client.DefaultFlightctlClientConfigPath())
	Expect(err).ToNot(HaveOccurred())

	ctx, cancel := context.WithCancel(ctx)

	k8sCluster, err := kubernetesClient()
	Expect(err).ToNot(HaveOccurred(), "failed to get kubernetes cluster")

	return &Harness{
		VMs:       []vm.TestVMInterface{testVM},
		Client:    c,
		Context:   ctx,
		Cluster:   k8sCluster,
		ctxCancel: cancel,
		startTime: startTime,
		VM:        testVM,
	}
}

func (h *Harness) AddVM(vmParams vm.TestVM) (vm.TestVMInterface, error) {
	testVM, err := vm.NewVM(vmParams)
	if err != nil {
		return nil, err
	}
	h.VMs = append(h.VMs, testVM)
	return testVM, nil
}

func (h *Harness) AddMultipleVMs(vmParamsList []vm.TestVM) ([]vm.TestVMInterface, error) {
	var createdVMs []vm.TestVMInterface
	for _, params := range vmParamsList {
		vm, err := h.AddVM(params)
		if err != nil {
			return nil, err
		}
		createdVMs = append(createdVMs, vm)
	}
	return createdVMs, nil
}

func (h *Harness) AgentLogs(agent vm.TestVMInterface) string {
	stdout, err := agent.RunSSH([]string{"sudo", "journalctl", "--no-hostname", "-u", "flightctl-agent"}, nil)
	Expect(err).ToNot(HaveOccurred())
	return stdout.String()
}

// ReadClientConfig returns the client config for at the specified location. The default config path is used if no path is
// specified
func (h *Harness) ReadClientConfig(filePath string) (*client.Config, error) {
	if filePath == "" {
		filePath = client.DefaultFlightctlClientConfigPath()
	}
	return client.ParseConfigFile(filePath)
}

// MarkClientAccessTokenExpired updates the client configuration at the specified path by marking the token as expired
// If no path is supplied, the default config path will be used
func (h *Harness) MarkClientAccessTokenExpired(filePath string) error {
	if filePath == "" {
		filePath = client.DefaultFlightctlClientConfigPath()
	}
	cfg, err := client.ParseConfigFile(filePath)
	if err != nil {
		return err
	}
	// expire the token by making setting the time to one minute ago
	cfg.AuthInfo.AuthProvider.Config[client.AuthAccessTokenExpiryKey] = time.Now().Add(-1 * time.Minute).Format(time.RFC3339Nano)
	return cfg.Persist(filePath)
}

// Harness cleanup, this will delete the VM and cancel the context
// if something failed we try to gather logs, console logs are optional
// and can be enabled by setting printConsole to true
func (h *Harness) Cleanup(printConsole bool) {
	testFailed := CurrentSpecReport().Failed()

	if testFailed {
		fmt.Println("==========================================================")
		fmt.Printf("oops... %s failed\n", CurrentSpecReport().FullText())
	}

	for _, vm := range h.VMs {
		if running, _ := vm.IsRunning(); running && testFailed {
			fmt.Println("VM is running, attempting to get logs and details")
			stdout, _ := vm.RunSSH([]string{"sudo", "systemctl", "status", "flightctl-agent"}, nil)
			fmt.Print("\n\n\n")
			fmt.Println("============ systemctl status flightctl-agent ============")
			fmt.Println(stdout.String())
			fmt.Println("=============== logs for flightctl-agent =================")
			fmt.Println(h.AgentLogs(vm))
			if printConsole {
				fmt.Println("======================= VM Console =======================")
				fmt.Println(vm.GetConsoleOutput())
			}
			fmt.Println("==========================================================")
			fmt.Print("\n\n\n")
		}
		err := vm.ForceDelete()
		Expect(err).ToNot(HaveOccurred())
	}

	diffTime := time.Since(h.startTime)
	fmt.Printf("Test took %s\n", diffTime)

	// Cancel the context to stop any blocking operations
	h.ctxCancel()
}

func (h *Harness) GetEnrollmentIDFromConsole(vms ...vm.TestVMInterface) string {
	// Use the first VM if no specific VM is passed
	var selectedVM vm.TestVMInterface
	if len(vms) > 0 && vms[0] != nil {
		selectedVM = vms[0]
	} else {
		selectedVM = h.VM
	}

	// Wait for the enrollment ID on the console
	enrollmentId := ""
	Eventually(func() string {
		consoleOutput := selectedVM.GetConsoleOutput()
		enrollmentId = util.GetEnrollmentIdFromText(consoleOutput)
		return enrollmentId
	}, TIMEOUT, POLLING).ShouldNot(BeEmpty(), "Enrollment ID not found in VM console output")

	return enrollmentId
}

func (h *Harness) WaitForEnrollmentRequest(id string) *v1alpha1.EnrollmentRequest {
	var enrollmentRequest *v1alpha1.EnrollmentRequest
	Eventually(func() *v1alpha1.EnrollmentRequest {
		resp, _ := h.Client.GetEnrollmentRequestWithResponse(h.Context, id)
		if resp != nil && resp.JSON200 != nil {
			enrollmentRequest = resp.JSON200
		}
		return enrollmentRequest
	}, TIMEOUT, POLLING).ShouldNot(BeNil())
	return enrollmentRequest
}

func (h *Harness) ApproveEnrollment(id string, approval *v1alpha1.EnrollmentRequestApproval) {
	Expect(approval).NotTo(BeNil())

	logrus.Infof("Approving device enrollment: %s", id)
	apr, err := h.Client.ApproveEnrollmentRequestWithResponse(h.Context, id, *approval)
	Expect(err).ToNot(HaveOccurred())
	Expect(apr.JSON200).NotTo(BeNil())
	logrus.Infof("Approved device enrollment: %s", id)
}

func (h *Harness) StartVMAndEnroll() string {
	err := h.VM.RunAndWaitForSSH()
	Expect(err).ToNot(HaveOccurred())

	enrollmentID := h.GetEnrollmentIDFromConsole()
	logrus.Infof("Enrollment ID found in VM console output: %s", enrollmentID)

	_ = h.WaitForEnrollmentRequest(enrollmentID)
	h.ApproveEnrollment(enrollmentID, util.TestEnrollmentApproval())
	logrus.Infof("Waiting for device %s to report status", enrollmentID)

	// wait for the device to pickup enrollment and report measurements on device status
	Eventually(h.GetDeviceWithStatusSystem, TIMEOUT, POLLING).WithArguments(
		enrollmentID).ShouldNot(BeNil())

	return enrollmentID
}

func (h *Harness) StartMultipleVMAndEnroll(count int) ([]string, error) {
	if count <= 0 {
		return nil, fmt.Errorf("count must be positive, got %d", count)
	}

	// add count-1 vms to the harness using AddMultipleVMs method
	vmParamsList := make([]vm.TestVM, count-1)
	baseDir := GinkgoT().TempDir()
	topDir := findTopLevelDir()
	baseDiskPath := filepath.Join(topDir, "bin/output/qcow2/disk.qcow2")

	for i := 0; i < count-1; i++ {
		vmName := "flightctl-e2e-vm-" + uuid.New().String()
		overlayDiskPath := filepath.Join(baseDir, fmt.Sprintf("%s-disk.qcow2", vmName))

		// Create a qcow2 overlay that uses the base image as backing file
		cmd := exec.Command(
			"qemu-img", "create",
			"-f", "qcow2",
			"-b", baseDiskPath,
			"-F", "qcow2",
			overlayDiskPath)

		if err := cmd.Run(); err != nil {
			return nil, fmt.Errorf("failed to create overlay disk for VM %s: %w", vmName, err)
		}

		vmParamsList[i] = vm.TestVM{
			TestDir:       GinkgoT().TempDir(),
			VMName:        "flightctl-e2e-vm-" + uuid.New().String(),
			DiskImagePath: overlayDiskPath,
			VMUser:        "user",
			SSHPassword:   "user",
			SSHPort:       2233 + i + 1,
		}
	}

	_, err := h.AddMultipleVMs(vmParamsList)
	if err != nil {
		return nil, fmt.Errorf("failed to add multiple VMs: %w", err)
	}

	var enrollmentIDs []string

	for _, vm := range h.VMs {
		err := vm.RunAndWaitForSSH()
		if err != nil {
			return nil, fmt.Errorf("failed to run VM and wait for SSH: %w", err)
		}

		enrollmentID := h.GetEnrollmentIDFromConsole(vm)
		logrus.Infof("Enrollment ID found in VM console output: %s", enrollmentID)

		_ = h.WaitForEnrollmentRequest(enrollmentID)
		h.ApproveEnrollment(enrollmentID, util.TestEnrollmentApproval())
		logrus.Infof("Waiting for device %s to report status", enrollmentID)

		// Wait for the device to pick up enrollment and report measurements on device status
		Eventually(h.GetDeviceWithStatusSystem, TIMEOUT, POLLING).WithArguments(
			enrollmentID).ShouldNot(BeNil())

		enrollmentIDs = append(enrollmentIDs, enrollmentID)
	}

	return enrollmentIDs, nil
}

func (h *Harness) GetDeviceWithStatusSystem(enrollmentID string) *apiclient.GetDeviceResponse {
	device, err := h.Client.GetDeviceWithResponse(h.Context, enrollmentID)
	Expect(err).NotTo(HaveOccurred())
	// we keep waiting for a 200 response, with filled in Status.SystemInfo
	if device.JSON200 == nil || device.JSON200.Status == nil || device.JSON200.Status.SystemInfo.IsEmpty() {
		return nil
	}
	return device
}

func (h *Harness) GetDeviceWithStatusSummary(enrollmentID string) v1alpha1.DeviceSummaryStatusType {
	device, err := h.Client.GetDeviceWithResponse(h.Context, enrollmentID)
	Expect(err).NotTo(HaveOccurred())
	// we keep waiting for a 200 response, with filled in Status.SystemInfo
	if device == nil || device.JSON200 == nil || device.JSON200.Status == nil || device.JSON200.Status.Summary.Status == "" {
		return ""
	}
	return device.JSON200.Status.Summary.Status
}

func (h *Harness) GetDeviceWithUpdateStatus(enrollmentID string) v1alpha1.DeviceUpdatedStatusType {
	device, err := h.Client.GetDeviceWithResponse(h.Context, enrollmentID)
	Expect(err).NotTo(HaveOccurred())
	// we keep waiting for a 200 response, with filled in Status.SystemInfo
	if device == nil || device.JSON200 == nil || device.JSON200.Status == nil {
		return ""
	}
	return device.JSON200.Status.Updated.Status
}

func (h *Harness) ApiEndpoint() string {
	ep := os.Getenv("API_ENDPOINT")
	Expect(ep).NotTo(BeEmpty(), "API_ENDPOINT environment variable must be set")
	return ep
}

func (h *Harness) RegistryEndpoint() string {
	ep := os.Getenv("REGISTRY_ENDPOINT")
	Expect(ep).NotTo(BeEmpty(), "REGISTRY_ENDPOINT environment variable must be set")
	return ep
}

func (h *Harness) setArgsInCmd(cmd *exec.Cmd, args ...string) {
	for _, arg := range args {
		replacedArg := strings.ReplaceAll(arg, "${API_ENDPOINT}", h.ApiEndpoint())
		cmd.Args = append(cmd.Args, replacedArg)
	}
}

func (h *Harness) ReplaceVariableInString(s string, old string, new string) string {
	if s == "" || old == "" {
		replacedString := strings.ReplaceAll(s, old, new)
		return replacedString
	}
	return ""
}

func (h *Harness) RunInteractiveCLI(args ...string) (io.WriteCloser, io.ReadCloser, error) {
	cmd := exec.Command(flightctlPath()) //nolint:gosec // flightctlPath constructs path from project directory structure for test purposes
	h.setArgsInCmd(cmd, args...)

	// create a pty/tty pair
	ptmx, tty, err := pty.Open()
	if err != nil {
		return nil, nil, err
	}

	cmd.Stdin, cmd.Stdout, cmd.Stderr = tty, tty, tty

	if err := cmd.Start(); err != nil {
		return nil, nil, fmt.Errorf("error starting interactive process: %w", err)
	}
	go func() {
		if err := cmd.Wait(); err != nil {
			logrus.Errorf("error waiting for interactive process: %v", err)
		} else {
			logrus.Info("interactive process exited successfully")
		}
		if err := tty.Close(); err != nil {
			logrus.Errorf("error closing tty: %v", err)
		}
	}()

	return ptmx, ptmx, nil
}

func (h *Harness) CLIWithStdin(stdin string, args ...string) (string, error) {
	return h.SHWithStdin(stdin, flightctlPath(), args...)
}

func (h *Harness) SHWithStdin(stdin, command string, args ...string) (string, error) {
	cmd := exec.Command(command)

	cmd.Stdin = strings.NewReader(stdin)

	h.setArgsInCmd(cmd, args...)

	logrus.Infof("running: %s", strings.Join(cmd.Args, " "))
	output, err := cmd.CombinedOutput()

	if err != nil {
		logrus.Errorf("executing cli: %s", err)
		// keeping standard error output for debugging, otherwise log output
		// will make it very hard to read
		fmt.Fprintf(GinkgoWriter, "output: %s\n", string(output))
	}

	return string(output), err
}

func flightctlPath() string {
	return filepath.Join(util.GetTopLevelDir(), "/bin/flightctl")
}

func (h *Harness) CLI(args ...string) (string, error) {
	return h.CLIWithStdin("", args...)
}

func (h *Harness) SH(command string, args ...string) (string, error) {
	return h.SHWithStdin("", command, args...)
}

func updateResourceWithRetries(updateFunc func() error) {
	Eventually(func() error {
		return updateFunc()
	}, TIMEOUT, "1s").Should(BeNil())
}

func (h *Harness) UpdateDeviceWithRetries(deviceId string, updateFunction func(*v1alpha1.Device)) {
	updateResourceWithRetries(func() error {
		return h.UpdateDevice(deviceId, updateFunction)
	})
}

func (h *Harness) UpdateDevice(deviceId string, updateFunction func(*v1alpha1.Device)) error {
	response, err := h.Client.GetDeviceWithResponse(h.Context, deviceId)
	Expect(err).NotTo(HaveOccurred())
	if response.JSON200 == nil {
		logrus.Errorf("An error happened retrieving device: %+v", response)
		return fmt.Errorf("device %s not found: %v", deviceId, response.Status())
	}
	device := response.JSON200

	updateFunction(device)

	resp, err := h.Client.ReplaceDeviceWithResponse(h.Context, deviceId, *device)
	if err != nil {
		logrus.Errorf("Unexpected error updating device %s: %v", deviceId, err)
		return err
	}

	// if a conflict happens (the device updated status or object since we read it) we retry
	if resp.JSON409 != nil {
		logrus.Warningf("Conflict updating device %s: %+v", deviceId, resp.JSON409)
	}

	// response code 200 = updated, we are expecting to update... something else is unexpected
	if resp.StatusCode() != 200 {
		logrus.Errorf("Unexpected http status code received: %d", resp.StatusCode())
		logrus.Errorf("Unexpected http response: %s", string(resp.Body))
		return fmt.Errorf("unexpected status code %d: %s", resp.StatusCode(), string(resp.Body))
	}

	return nil
}

func (h *Harness) UpdateApplication(withRetries bool, deviceId string, appName string, appProvider any, envVars map[string]string) error {
	logrus.Infof("UpdateApplication called with deviceId=%s, appName=%s, withRetries=%v", deviceId, appName, withRetries)

	updateFunc := func(device *v1alpha1.Device) {
		logrus.Infof("Starting update for device: %s", *device.Metadata.Name)
		var appSpec v1alpha1.ApplicationProviderSpec
		var err error

		switch spec := appProvider.(type) {
		case v1alpha1.InlineApplicationProviderSpec:
			logrus.Infof("Processing InlineApplicationProviderSpec for %s", appName)
			err = appSpec.FromInlineApplicationProviderSpec(spec)
		case v1alpha1.ImageApplicationProviderSpec:
			logrus.Infof("Processing ImageApplicationProviderSpec for %s", appName)
			err = appSpec.FromImageApplicationProviderSpec(spec)
		default:
			logrus.Errorf("Unsupported application provider type: %T for %s", appProvider, appName)
			return
		}

		if err != nil {
			logrus.Errorf("Error converting application provider spec: %v", err)
			return
		}

		appSpec.Name = &appName
		appType := v1alpha1.AppTypeCompose
		appSpec.AppType = &appType

		if envVars != nil {
			logrus.Infof("Setting environment variables for app %s: %v", appName, envVars)
			appSpec.EnvVars = &envVars
		}

		if device.Spec.Applications == nil {
			logrus.Infof("device.Spec.Applications is nil, initializing with app %s", appName)
			device.Spec.Applications = &[]v1alpha1.ApplicationProviderSpec{appSpec}
			return
		}

		for i, a := range *device.Spec.Applications {
			if a.Name != nil && *a.Name == appName {
				logrus.Infof("Updating existing application %s at index %d", appName, i)
				(*device.Spec.Applications)[i] = appSpec
				return
			}
		}

		logrus.Infof("Appending new application %s to device %s", appName, *device.Metadata.Name)
		*device.Spec.Applications = append(*device.Spec.Applications, appSpec)
	}

	if withRetries {
		logrus.Info("Updating device with retries...")
		h.UpdateDeviceWithRetries(deviceId, updateFunc)
		return nil
	}

	logrus.Info("Updating device without retries...")
	return h.UpdateDevice(deviceId, updateFunc)
}

func waitForResourceContents[T any](id string, description string, fetch func(string) (T, error), condition func(T) bool, timeout string) {
	lastResourcePrint := ""

	Eventually(func() error {
		logrus.Infof("Waiting for condition: %q to be met", description)
		resource, err := fetch(id)
		Expect(err).NotTo(HaveOccurred())

		yamlData, err := yaml.Marshal(resource)
		yamlString := string(yamlData)
		Expect(err).ToNot(HaveOccurred())
		if yamlString != lastResourcePrint {
			fmt.Println("")
			fmt.Println("======================= Resource change ========================== ")
			fmt.Println(yamlString)
			fmt.Println("================================================================== ")
			lastResourcePrint = yamlString
		}

		if condition(resource) {
			return nil
		}
		return fmt.Errorf("resource: %s not updated", id)
	}, timeout, "2s").Should(BeNil())
}

func (h *Harness) WaitForDeviceContents(deviceId string, description string, condition func(*v1alpha1.Device) bool, timeout string) {
	waitForResourceContents(deviceId, description, func(id string) (*v1alpha1.Device, error) {
		response, err := h.Client.GetDeviceWithResponse(h.Context, id)
		Expect(err).NotTo(HaveOccurred())
		if response.JSON200 == nil {
			logrus.Errorf("An error happened retrieving device: %+v", response)
			return nil, errors.New("device not found???")
		}
		return response.JSON200, nil
	}, condition, timeout)
}

func (h *Harness) EnrollAndWaitForOnlineStatus() (string, *v1alpha1.Device) {
	deviceId := h.GetEnrollmentIDFromConsole()
	logrus.Infof("Enrollment ID found in VM console output: %s", deviceId)
	Expect(deviceId).NotTo(BeNil())

	// Wait for the approve enrollment request response to not be nil
	h.WaitForEnrollmentRequest(deviceId)

	// Approve the enrollment and wait for the device details to be populated by the agent.
	h.ApproveEnrollment(deviceId, util.TestEnrollmentApproval())

	Eventually(h.GetDeviceWithStatusSummary, TIMEOUT, POLLING).WithArguments(
		deviceId).ShouldNot(BeEmpty())
	logrus.Infof("The device %s was approved", deviceId)

	// Wait for the device to pickup enrollment and report measurements on device status.
	Eventually(h.GetDeviceWithStatusSystem, TIMEOUT, POLLING).WithArguments(
		deviceId).ShouldNot(BeNil())
	logrus.Infof("The device %s is reporting its status", deviceId)

	// Check the device status.
	response := h.GetDeviceWithStatusSystem(deviceId)
	device := response.JSON200
	Expect(device.Status.Summary.Status).To(Equal(v1alpha1.DeviceSummaryStatusOnline))
	Expect(*device.Status.Summary.Info).To(Equal(service.DeviceStatusInfoHealthy))
	return deviceId, device
}

func (h *Harness) WaitForBootstrapAndUpdateToVersion(deviceId string, version string) (*v1alpha1.Device, string) {
	// Check the device status right after bootstrap
	response := h.GetDeviceWithStatusSystem(deviceId)
	device := response.JSON200
	Expect(device.Status.Summary.Status).To(Equal(v1alpha1.DeviceSummaryStatusType("Online")))

	var newImageReference string

	h.UpdateDeviceWithRetries(deviceId, func(device *v1alpha1.Device) {
		currentImage := device.Status.Os.Image
		logrus.Infof("current image for %s is %s", deviceId, currentImage)
		repo, _ := h.parseImageReference(currentImage)
		newImageReference = repo + version
		device.Spec.Os = &v1alpha1.DeviceOsSpec{Image: newImageReference}
		logrus.Infof("updating %s to image %s", deviceId, device.Spec.Os.Image)
	})

	return device, newImageReference
}

func (h *Harness) parseImageReference(image string) (string, string) {
	// Split the image string by the colon to separate the repository and the tag.
	parts := strings.Split(image, ":")

	// The tag is the last part after the last colon.
	tag := parts[len(parts)-1]

	// The repository is composed of all parts before the last colon, joined back together with colons.
	repo := strings.Join(parts[:len(parts)-1], ":")

	return repo, tag
}

func (h *Harness) GetCurrentDeviceGeneration(deviceId string) (deviceRenderedVersionInt int64, err error) {
	var deviceGeneration int64 = -1
	logrus.Infof("Waiting for the device to be UpToDate")
	h.WaitForDeviceContents(deviceId, "The device is UpToDate",
		func(device *v1alpha1.Device) bool {
			for _, condition := range device.Status.Conditions {
				if condition.Type == "Updating" && condition.Reason == "Updated" && condition.Status == "False" &&
					device.Status.Updated.Status == v1alpha1.DeviceUpdatedStatusUpToDate {
					deviceGeneration = *device.Metadata.Generation

					return true
				}
			}
			return false
		}, TIMEOUT)

	if deviceGeneration <= 0 {
		return deviceGeneration, fmt.Errorf("invalid generation: %d", deviceGeneration)

	}
	logrus.Infof("The device current generation is %d", deviceGeneration)

	return deviceGeneration, nil
}

func (h *Harness) PrepareNextDeviceGeneration(deviceId string) (int64, error) {
	currentGeneration, err := h.GetCurrentDeviceGeneration(deviceId)
	if err != nil {
		return -1, err
	}
	return currentGeneration + 1, nil
}

var (
	InvalidRenderedVersionErr = fmt.Errorf("invalid rendered version")
)

func GetRenderedVersion(device *v1alpha1.Device) (int, error) {
	if device == nil || device.Status == nil {
		return -1, fmt.Errorf("invalid device: %+v", device)
	}
	version, err := strconv.Atoi(device.Status.Config.RenderedVersion)
	if err != nil {
		return -1, fmt.Errorf("failed to convert current rendered version '%s': %w", device.Status.Config.RenderedVersion, err)
	}
	if version <= 0 {
		return -1, fmt.Errorf("version: %d: %w", version, InvalidRenderedVersionErr)
	}
	return version, nil
}

func (h *Harness) GetCurrentDeviceRenderedVersion(deviceId string) (int, error) {
	deviceRenderedVersion := -1
	var renderedVersionError error

	logrus.Infof("Waiting for the device to be UpToDate")
	h.WaitForDeviceContents(deviceId, "The device is UpToDate",
		func(device *v1alpha1.Device) bool {
			for _, condition := range device.Status.Conditions {
				if condition.Type == "Updating" && condition.Reason == "Updated" && condition.Status == "False" &&
					device.Status.Updated.Status == v1alpha1.DeviceUpdatedStatusUpToDate {
					deviceRenderedVersion, renderedVersionError = GetRenderedVersion(device)
					// try until we get a valid rendered version
					return !errors.Is(renderedVersionError, InvalidRenderedVersionErr)
				}
			}
			return false
		}, TIMEOUT)
	if renderedVersionError != nil {
		return -1, renderedVersionError
	}
	logrus.Infof("The device current renderedVersion is %d", deviceRenderedVersion)
	return deviceRenderedVersion, nil
}

func (h *Harness) PrepareNextDeviceVersion(deviceId string) (int, error) {
	currentVersion, err := h.GetCurrentDeviceRenderedVersion(deviceId)
	if err != nil {
		return -1, err
	}
	return currentVersion + 1, nil
}

func (h *Harness) WaitForDeviceNewRenderedVersion(deviceId string, newRenderedVersionInt int) (err error) {
	// Check that the device was already approved
	Eventually(h.GetDeviceWithStatusSummary, LONGTIMEOUT, POLLING).WithArguments(
		deviceId).ShouldNot(BeEmpty())
	logrus.Infof("The device %s was approved", deviceId)

	// Wait for the device to pickup the new config and report measurements on device status.
	logrus.Infof("Waiting for the device to pick the config")
	UpdateRenderedVersionSuccessMessage := fmt.Sprintf("%s %d", util.UpdateRenderedVersionSuccess.String(), newRenderedVersionInt)
	h.WaitForDeviceContents(deviceId, UpdateRenderedVersionSuccessMessage,
		func(device *v1alpha1.Device) bool {
			for _, condition := range device.Status.Conditions {
				if condition.Type == "Updating" && condition.Reason == "Updated" && condition.Status == "False" &&
					device.Status.Updated.Status == v1alpha1.DeviceUpdatedStatusUpToDate &&
					device.Status.Config.RenderedVersion == strconv.Itoa(newRenderedVersionInt) {
					return true
				}
			}
			return false
		}, LONGTIMEOUT)

	return nil
}

func (h *Harness) WaitForDeviceNewGeneration(deviceId string, newGeneration int64) (err error) {
	// Check that the device was already approved
	Eventually(h.GetDeviceWithStatusSummary, TIMEOUT, POLLING).WithArguments(
		deviceId).ShouldNot(BeEmpty())
	logrus.Infof("The device %s was approved", deviceId)

	// Wait for the device to pickup the new config and report measurements on device status.
	logrus.Infof("Waiting for the device to pick the config")
	h.WaitForDeviceContents(deviceId, "Waiting fot the device generation",
		func(device *v1alpha1.Device) bool {
			for _, condition := range device.Status.Conditions {
				if condition.Type == "Updating" && condition.Reason == "Updated" && condition.Status == "False" &&
					device.Status.Updated.Status == v1alpha1.DeviceUpdatedStatusUpToDate &&
					newGeneration == *device.Metadata.Generation {
					return true
				}
			}
			return false
		}, LONGTIMEOUT)

	return nil
}

func (h *Harness) CleanUpResources(resourceType string) (string, error) {
	logrus.Infof("Deleting the instances of the %s resource type", resourceType)

	resources, err := h.CLI("get", resourceType, "-o", "name")
	if err != nil {
		return "", fmt.Errorf("failed to get %s resources: %w", resourceType, err)
	}
	resources = strings.TrimSpace(resources)
	if resources == "" {
		logrus.Infof("No %s resources found to delete", resourceType)
		return "No resources to delete", nil
	}

	deleteArgs := []string{"delete", resourceType}
	resourceNames := strings.Fields(resources)
	deleteArgs = append(deleteArgs, resourceNames...)

	return h.CLI(deleteArgs...)
}

func (h *Harness) CleanUpAllResources() error {
	for _, resourceType := range util.ResourceTypes {
		_, err := h.CleanUpResources(resourceType)
		if err != nil {
			// Return the error immediately if any operation fails
			logrus.Infof("Error: %v\n", err)
			return err
		}
		logrus.Infof("The instances of the %s resource type are deleted successfully", resourceType)

	}
	logrus.Infof("All the resource instances are deleted successfully")
	return nil
}

// Generic function to read and unmarshal YAML into the given target type
func getYamlResourceByFile[T any](yamlFile string) T {
	if yamlFile == "" {
		gomega.Expect(fmt.Errorf("yaml file path cannot be empty")).ToNot(gomega.HaveOccurred())
	}

	fileBytes, err := os.ReadFile(yamlFile)
	gomega.Expect(err).ToNot(gomega.HaveOccurred(), "failed to read yaml file %s: %v", yamlFile, err)

	var resource T
	err = yaml.Unmarshal(fileBytes, &resource)
	gomega.Expect(err).ToNot(gomega.HaveOccurred(), "failed to unmarshal yaml file %s: %v", yamlFile, err)

	return resource
}

// Wrapper function for Shell command to get resources by name
func (h *Harness) GetResourcesByName(resourceType string, resourceName ...string) (string, error) {
	var args []string

	if len(resourceName) > 0 && resourceName[0] != "" {
		args = []string{"get", fmt.Sprintf("%s/%s", resourceType, resourceName[0]), "-o", "name"}
	} else {
		args = []string{"get", resourceType, "-o", "name"}
	}

	return h.CLI(args...)
}

// Wrapper function for Device
func (h *Harness) GetDeviceByYaml(deviceYaml string) v1alpha1.Device {
	return getYamlResourceByFile[v1alpha1.Device](deviceYaml)
}

// Wrapper function for Fleet
func (h *Harness) GetFleetByYaml(fleetYaml string) v1alpha1.Fleet {
	return getYamlResourceByFile[v1alpha1.Fleet](fleetYaml)
}

// Wrapper function for Repository
func (h *Harness) GetRepositoryByYaml(repoYaml string) v1alpha1.Repository {
	return getYamlResourceByFile[v1alpha1.Repository](repoYaml)
}

// Wrapper function for ResourceSync
func (h *Harness) GetResourceSyncByYaml(rSyncYaml string) v1alpha1.ResourceSync {
	return getYamlResourceByFile[v1alpha1.ResourceSync](rSyncYaml)
}

// Wrapper function for EnrollmentRequest
func (h *Harness) GetEnrollmentRequestByYaml(erYaml string) *v1alpha1.EnrollmentRequest {
	return getYamlResourceByFile[*v1alpha1.EnrollmentRequest](erYaml)
}

// Wrapper function for CertificateSigningRequest
func (h *Harness) GetCertificateSigningRequestByYaml(csrYaml string) v1alpha1.CertificateSigningRequest {
	return getYamlResourceByFile[v1alpha1.CertificateSigningRequest](csrYaml)
}

// getDeviceConfig is a generic helper function to retrieve device configurations
func GetDeviceConfig[T any](device *v1alpha1.Device, configType v1alpha1.ConfigProviderType,
	asConfig func(v1alpha1.ConfigProviderSpec) (T, error)) (T, error) {

	var config T
	if device.Spec == nil || device.Spec.Config == nil {
		return config, fmt.Errorf("device spec or config is nil")
	}

	if len(*device.Spec.Config) > 0 {
		for _, configItem := range *device.Spec.Config {
			// Check config type
			itemType, err := configItem.Type()
			if err != nil {
				return config, fmt.Errorf("failed to get config type: %w", err)
			}
			if itemType == configType {
				// Convert to the expected config type
				config, err := asConfig(configItem)
				if err != nil {
					return config, fmt.Errorf("failed to convert config: %w", err)
				}

				return config, nil
			}
		}
	}

	// If we don't find the config, return an error
	return config, fmt.Errorf("%s config not found in the device", configType)
}

// Get InlineConfig
func (h *Harness) GetDeviceInlineConfig(device *v1alpha1.Device, configName string) (v1alpha1.InlineConfigProviderSpec, error) {
	return GetDeviceConfig(device, v1alpha1.InlineConfigProviderType,
		func(c v1alpha1.ConfigProviderSpec) (v1alpha1.InlineConfigProviderSpec, error) {
			inlineConfig, err := c.AsInlineConfigProviderSpec()
			if err != nil {
				return inlineConfig, fmt.Errorf("failed to cast config type: %w", err)
			}
			if inlineConfig.Name == configName {
				logrus.Infof("Inline configuration found %s", configName)
				return inlineConfig, nil
			}
			return v1alpha1.InlineConfigProviderSpec{}, fmt.Errorf("inline config not found")
		})
}

// Get GitConfig
func (h *Harness) GetDeviceGitConfig(device *v1alpha1.Device, configName string) (v1alpha1.GitConfigProviderSpec, error) {
	return GetDeviceConfig(device, v1alpha1.GitConfigProviderType,
		func(c v1alpha1.ConfigProviderSpec) (v1alpha1.GitConfigProviderSpec, error) {
			gitConfig, err := c.AsGitConfigProviderSpec()
			if err != nil {
				return gitConfig, fmt.Errorf("failed to cast config type: %w", err)
			}
			if gitConfig.Name == configName {
				logrus.Infof("Git configuration found %s", configName)
				return gitConfig, nil
			}
			return v1alpha1.GitConfigProviderSpec{}, fmt.Errorf("git config not found")
		})
}

// Get HttpConfig
func (h *Harness) GetDeviceHttpConfig(device *v1alpha1.Device, configName string) (v1alpha1.HttpConfigProviderSpec, error) {
	return GetDeviceConfig(device, v1alpha1.HttpConfigProviderType,
		func(c v1alpha1.ConfigProviderSpec) (v1alpha1.HttpConfigProviderSpec, error) {
			httpConfig, err := c.AsHttpConfigProviderSpec()
			if err != nil {
				return httpConfig, fmt.Errorf("failed to cast config type: %w", err)
			}
			if httpConfig.Name == configName {
				logrus.Infof("Http configuration found %s", configName)
				return httpConfig, nil
			}
			return v1alpha1.HttpConfigProviderSpec{}, fmt.Errorf("http config not found")
		})
}

// Get an http config of a device resource
func (h *Harness) GetDeviceOsImage(device *v1alpha1.Device) (image string, err error) {
	if device.Spec == nil {
		return "", fmt.Errorf("device spec is nil")
	}
	if device.Spec.Os == nil {
		return "", fmt.Errorf("device os spec is nil")
	}

	return device.Spec.Os.Image, nil
}

// Create a repository resource
func (h *Harness) CreateRepository(repositorySpec v1alpha1.RepositorySpec, metadata v1alpha1.ObjectMeta) error {
	var repository = v1alpha1.Repository{
		ApiVersion: v1alpha1.RepositoryAPIVersion,
		Kind:       v1alpha1.RepositoryKind,

		Metadata: metadata,
		Spec:     repositorySpec,
	}
	_, err := h.Client.CreateRepositoryWithResponse(h.Context, repository)
	return err
}

// ReplaceRepository ensures the specified repository exists and is updated to the appropriate values
func (h *Harness) ReplaceRepository(repositorySpec v1alpha1.RepositorySpec, metadata v1alpha1.ObjectMeta) error {
	var repository = v1alpha1.Repository{
		ApiVersion: v1alpha1.RepositoryAPIVersion,
		Kind:       v1alpha1.RepositoryKind,

		Metadata: metadata,
		Spec:     repositorySpec,
	}
	_, err := h.Client.ReplaceRepositoryWithResponse(h.Context, *metadata.Name, repository)
	return err
}

// DeleteRepository deletes the specified repository
func (h *Harness) DeleteRepository(name string) error {
	_, err := h.Client.DeleteRepository(h.Context, name)
	return err
}

// Check that the device summary status is equal to the status input
func (h *Harness) CheckDeviceStatus(deviceId string, status v1alpha1.DeviceSummaryStatusType) (*v1alpha1.Device, error) {
	response := h.GetDeviceWithStatusSystem(deviceId)
	if response == nil {
		return nil, fmt.Errorf("device response is nil")
	}
	if response.JSON200 == nil {
		return nil, fmt.Errorf("device.JSON200 response is nil")
	}
	device := response.JSON200
	deviceStaus := device.Status.Summary.Status
	if deviceStaus != status {
		return nil, fmt.Errorf("the device status is notOnline but %s", deviceStaus)
	}
	return device, nil
}

// Get device with response
func (h *Harness) GetDevice(deviceId string) (*v1alpha1.Device, error) {
	response, err := h.Client.GetDeviceWithResponse(h.Context, deviceId)
	if err != nil {
		return nil, fmt.Errorf("failed to get device with response: %s", err)
	}
	if response == nil {
		return nil, fmt.Errorf("device response is nil")
	}
	device := response.JSON200
	return device, nil
}

func (h *Harness) SetLabelsForDevice(deviceId string, labels map[string]string) {
	h.UpdateDeviceWithRetries(deviceId, func(device *v1alpha1.Device) {
		if len(labels) == 0 {
			device.Metadata.Labels = nil
			return
		}
		devLabels := make(map[string]string, len(labels))
		for key, value := range labels {
			devLabels[key] = value
		}
		device.Metadata.Labels = &devLabels
	})
}

func (h *Harness) SetLabelsForDevicesByIndex(deviceIDs []string, labelsList []map[string]string, fleetName string) error {
	if len(deviceIDs) != len(labelsList) {
		return fmt.Errorf("mismatched lengths: deviceIDs (%d) and labelsList (%d)", len(deviceIDs), len(labelsList))
	}

	for i, deviceID := range deviceIDs {
		labels := labelsList[i]
		if labels == nil {
			labels = make(map[string]string)
		}
		labels["fleet"] = fleetName
		h.SetLabelsForDevice(deviceID, labels)
	}
	return nil
}

func (h *Harness) GetSelectedDevicesForBatch(fleetName string) ([]*v1alpha1.Device, error) {
	labelSelector := fmt.Sprintf("fleet=%s", fleetName)
	listDeviceParams := &v1alpha1.ListDevicesParams{
		LabelSelector: &labelSelector,
	}
	response, err := h.Client.ListDevicesWithResponse(h.Context, listDeviceParams)
	if err != nil {
		return nil, fmt.Errorf("failed to list devices: %s", err)
	}
	if response == nil {
		return nil, fmt.Errorf("device response is nil")
	}
	devices := response.JSON200.Items

	var result []*v1alpha1.Device

	for _, device := range devices {
		annotations := device.Metadata.Annotations
		if annotations == nil {
			continue
		}
		if _, ok := (*annotations)["fleet-controller/selectedForRollout"]; ok {
			deviceCopy := device
			result = append(result, &deviceCopy)
		}
	}

	return result, nil
}

func (h *Harness) GetUnavailableDevicesPerGroup(fleetName string, groupBy []string) (map[string][]*v1alpha1.Device, error) {
	labelSelector := fmt.Sprintf("fleet=%s", fleetName)
	listDeviceParams := &v1alpha1.ListDevicesParams{
		LabelSelector: &labelSelector,
	}

	response, err := h.Client.ListDevicesWithResponse(h.Context, listDeviceParams)
	if err != nil {
		return nil, fmt.Errorf("failed to list devices: %s", err)
	}
	if response == nil {
		return nil, fmt.Errorf("device response is nil")
	}

	devices := response.JSON200.Items
	result := make(map[string][]*v1alpha1.Device)

	for _, device := range devices {
		// Check if device is unavailable
		if device.Status != nil && (device.Status.Updated.Status == v1alpha1.DeviceUpdatedStatusUpdating ||
			device.Status.Updated.Status == v1alpha1.DeviceUpdatedStatusUnknown) {
			// Generate group key based on labels
			groupKey := ""

			if device.Metadata.Labels != nil {
				labelValues := []string{}
				for _, key := range groupBy {
					value, exists := (*device.Metadata.Labels)[key]
					if exists {
						labelValues = append(labelValues, value)
					} else {
						labelValues = append(labelValues, "")
					}
				}
				groupKey = strings.Join(labelValues, ":")
			}

			// Add device to the appropriate group
			if _, exists := result[groupKey]; !exists {
				result[groupKey] = []*v1alpha1.Device{}
			}
			deviceCopy := device
			result[groupKey] = append(result[groupKey], &deviceCopy)
		}
	}

	return result, nil
}

func (h *Harness) GetUpdatedDevices(fleetName string) ([]*v1alpha1.Device, error) {
	labelSelector := fmt.Sprintf("fleet=%s", fleetName)
	listDeviceParams := &v1alpha1.ListDevicesParams{
		LabelSelector: &labelSelector,
	}

	response, err := h.Client.ListDevicesWithResponse(h.Context, listDeviceParams)
	if err != nil {
		return nil, fmt.Errorf("failed to list devices: %s", err)
	}
	if response == nil {
		return nil, fmt.Errorf("device response is nil")
	}

	devices := response.JSON200.Items
	var result []*v1alpha1.Device

	for _, device := range devices {
		// Check if device has been updated
		if device.Status != nil && device.Status.Updated.Status == v1alpha1.DeviceUpdatedStatusUpToDate {
			deviceCopy := device
			result = append(result, &deviceCopy)
		}
	}

	return result, nil
}

func tcpNetworkTableRule(ip, port string, remove bool) []string {
	flag := "-A" // Add rule
	if remove {
		flag = "-D" // Delete rule
	}

	rule := []string{"iptables", flag, "OUTPUT"}

	if ip != "" {
		rule = append(rule, "-d", ip)
	}

	if port != "" {
		rule = append(rule, "-p", "tcp", "--dport", port)
	}

	rule = append(rule, "-j", "DROP")

	return rule
}

func buildIPTablesCmd(ip, port string, remove bool) []string {
	return append([]string{"sudo"}, tcpNetworkTableRule(ip, port, remove)...)
}

func (h *Harness) SimulateNetworkFailure() error {
<<<<<<< HEAD
	registryIP, registryPort, err := h.getRegistryEndpointInfo()

	if err != nil {
		return fmt.Errorf("failed to get the registry endpoint info: %w", err)
	}

	return h.SimulateNetworkFailureFor(registryIP, registryPort)
}

func (h *Harness) SimulateNetworkFailureFor(ip, port string) error {
	blockCommands := [][]string{
		buildIPTablesCmd(ip, port, false),
	}

=======
>>>>>>> 9d24302c
	context, err := getContext()
	if err != nil {
		return fmt.Errorf("failed to get the context: %w", err)
	}

	var blockCommands [][]string

	switch context {
	case util.KIND:
		registryIP, registryPort, err := h.getRegistryEndpointInfo()

		if err != nil {
			return fmt.Errorf("failed to get the registry endpoint info: %w", err)
		}

		blockCommands = [][]string{
			buildIPTablesCmd(registryIP, registryPort, false),
		}

	case util.OCP:
		args := fmt.Sprintf(`
		 echo '1.2.3.4 %s' | sudo tee -a /etc/hosts
	`, h.RegistryEndpoint())
		blockCommands = [][]string{{"sudo", "bash", "-c", args}}

	default:
		return fmt.Errorf("unknown context: %s", context)
	}

	for _, cmd := range blockCommands {
		stdout, err := h.VMs[0].RunSSH(cmd, nil)
		if err != nil {
			return fmt.Errorf("failed to simulate network failure %v: %v, stdout: %s", cmd, err, stdout)
		}
	}

	stdout, err := h.VMs[0].RunSSH([]string{"sudo", "iptables", "-L", "OUTPUT"}, nil)
	if err != nil {
		logrus.Warnf("Failed to list iptables rules: %v", err)
	} else {
		logrus.Debugf("Current iptables rules:\n%s", stdout.String())
	}

	return nil
}

// SimulateNetworkFailureForCLI adds an entry to iptables to drop tcp traffic to the specified port:ip
// It returns a function that will only execute once to undo the iptables modification
func (h *Harness) SimulateNetworkFailureForCLI(ip, port string) (func() error, error) {
	args := tcpNetworkTableRule(ip, port, false)
	_, err := h.SH("sudo", args...)
	noop := func() error { return nil }
	if err != nil {
		return noop, fmt.Errorf("failed to add iptables rule %v: %w", args, err)
	}

	var once sync.Once
	var respErr error = nil
	return func() error {
		once.Do(func() { respErr = h.FixNetworkFailureForCLI(ip, port) })
		return respErr
	}, nil
}

func (h *Harness) FixNetworkFailure() error {
<<<<<<< HEAD
	registryIP, registryPort, err := h.getRegistryEndpointInfo()
	if err != nil {
		return fmt.Errorf("failed to get the registry port: %w", err)
	}

	return h.FixNetworkFailureFor(registryIP, registryPort)
}

func (h *Harness) FixNetworkFailureFor(ip, port string) error {
	unblockCommands := [][]string{
		buildIPTablesCmd(ip, port, true),
	}

=======
>>>>>>> 9d24302c
	context, err := getContext()
	if err != nil {
		return fmt.Errorf("failed to get the context: %w", err)
	}

	var unblockCommands [][]string

	switch context {
	case util.KIND:
		registryIP, registryPort, err := h.getRegistryEndpointInfo()
		if err != nil {
			return fmt.Errorf("failed to get the registry port: %w", err)
		}
		unblockCommands = [][]string{
			buildIPTablesCmd(registryIP, registryPort, true),
		}

	case util.OCP:
		unblockCommands = [][]string{
			{"bash", "-c", "head -n -1 /etc/hosts > /tmp/hosts_tmp && sudo mv /tmp/hosts_tmp /etc/hosts"},
		}

	default:
		return fmt.Errorf("unknown context: %s", context)
	}

	for _, cmd := range unblockCommands {
		stdout, err := h.VMs[0].RunSSH(cmd, nil)
		if err != nil {
			return fmt.Errorf("failed to resume the network %v: %v, stdout: %s", cmd, err, stdout)
		}
	}

	// Clear any remaining DNS cache
	_, _ = h.VMs[0].RunSSH([]string{"sudo", "systemd-resolve", "--flush-caches"}, nil)

	stdout, err := h.VMs[0].RunSSH([]string{"sudo", "iptables", "-L", "OUTPUT"}, nil)
	if err != nil {
		logrus.Warnf("Failed to list iptables rules: %v", err)
	} else {
		logrus.Debugf("Current iptables rules after recovery:\n%s", stdout.String())
	}

	return nil
}

// FixNetworkFailureForCLI removes an entry from iptables if it exists. returns an error
// if no entry for the ip:port combo exists
func (h *Harness) FixNetworkFailureForCLI(ip, port string) error {
	args := tcpNetworkTableRule(ip, port, true)
	_, err := h.SH("sudo", args...)
	if err != nil {
		return fmt.Errorf("failed to add iptables rule %v: %w", args, err)
	}
	_, _ = h.SH("sudo", "systemd-resolve", "--flush-caches")

	return nil
}

// CheckRunningContainers verifies the expected number of running containers on the VM.
func (h *Harness) CheckRunningContainers() (string, error) {
	out, err := h.VM.RunSSH([]string{"sudo", "podman", "ps", "|", "grep", "Up", "|", "wc", "-l"}, nil)
	if err != nil {
		return "", err
	}
	return out.String(), nil
}

func (h *Harness) CheckApplicationDirectoryExist(applicationName string) error {
	_, err := h.VM.RunSSH([]string{"test", "-d", "/etc/compose/manifests/" + applicationName}, nil)
	return err
}

func (h *Harness) CheckApplicationComposeFileExist(applicationName string, ComposeFile string) error {
	_, err := h.VM.RunSSH([]string{"test", "-f", "/etc/compose/manifests/" + applicationName + "/" + ComposeFile}, nil)
	return err
}

func (h Harness) CheckApplicationStatus(deviceId string, applicationName string) (v1alpha1.ApplicationStatusType, error) {
	device, err := h.GetDevice(deviceId)
	if err != nil {
		return "", fmt.Errorf("failed to get device %s: %w", deviceId, err)
	}
	for _, appStatus := range device.Status.Applications {
		if appStatus.Name == applicationName {
			return appStatus.Status, nil
		}
	}
	return "", nil // Application status not found, return empty status and no error
}

func (h *Harness) CheckEnvInjectedToApplication(envVarName string, image string) (string, error) {
	containersOutput, err := h.VM.RunSSH([]string{"sudo", "podman", "ps"}, nil)
	if err != nil {
		return "", fmt.Errorf("failed to list containers: %w", err)
	}
	lines := strings.Split(containersOutput.String(), "\n")
	var containerIDs []string
	for _, line := range lines {
		if strings.Contains(line, image) {
			parts := strings.SplitN(line, " ", 2)
			if len(parts) == 2 {
				containerID := strings.TrimSpace(parts[0])
				containerIDs = append(containerIDs, containerID)
				envOutput, err := h.VM.RunSSH([]string{"sudo", "podman", "exec", containerID, "printenv", envVarName}, nil)
				if err == nil {
					return strings.TrimSpace(envOutput.String()), nil
				}
			}
		}
	}
	if len(containerIDs) == 0 {
		logrus.Warnf("No containers with image %s found", image)
		return "", nil // No error, but also no value found
	} else {
		logrus.Warnf("Environment variable '%s' not found in any of %d containers", envVarName, len(containerIDs))
		return "", nil // No error, but also no value found
	}
}

// RunGetDevices executes "get devices" CLI command with optional arguments.
func (h *Harness) RunGetDevices(args ...string) (string, error) {
	allArgs := append([]string{"get", "devices"}, args...)
	return h.CLI(allArgs...)
}

// RunGetEvents executes "get events" CLI command with optional arguments.
func (h *Harness) RunGetEvents(args ...string) (string, error) {
	// Starting with the base command to get events
	allArgs := append([]string{"get", "events"}, args...)
	return h.CLI(allArgs...)
}

// ManageResource performs an operation ("apply" or "delete") on a specified resource.
func (h *Harness) ManageResource(operation, resource string, args ...string) (string, error) {
	switch operation {
	case "apply":
		return h.CLI("apply", "-f", util.GetTestExamplesYamlPath(resource))
	case "delete":
		if len(args) > 0 {
			deleteArgs := append([]string{"delete", resource}, args...)
			return h.CLI(deleteArgs...)
		}
		if len(args) == 0 {
			return h.CLI("delete", resource)
		}
		return h.CleanUpResources(resource)
	default:
		return "", fmt.Errorf("unsupported operation: %s", operation)
	}
}

func conditionExists(conditions []v1alpha1.Condition, predicate func(condition *v1alpha1.Condition) bool) bool {
	for _, condition := range conditions {
		if predicate(&condition) {
			return true
		}
	}
	return false
}

// ConditionExists checks if a specific condition exists for the device with the given type, status, and reason.
func ConditionExists(d *v1alpha1.Device, condType v1alpha1.ConditionType, condStatus v1alpha1.ConditionStatus, condReason string) bool {
	return conditionExists(d.Status.Conditions, func(condition *v1alpha1.Condition) bool {
		return condition.Type == condType && condition.Status == condStatus && condition.Reason == condReason
	})
}

// ConditionStatusExists returns true if the specified type and status exists on the condition slice
func ConditionStatusExists(conditions []v1alpha1.Condition, condType v1alpha1.ConditionType, status v1alpha1.ConditionStatus) bool {
	return conditionExists(conditions, func(condition *v1alpha1.Condition) bool {
		return condition.Type == condType && condition.Status == status
	})
}

// UpdateDeviceConfigWithRetries updates the configuration of a device with retries using the provided harness and config specs.
// It applies the provided configuration and waits for the device to reach the specified rendered version.
func (h *Harness) UpdateDeviceConfigWithRetries(deviceId string, configs []v1alpha1.ConfigProviderSpec, nextRenderedVersion int) error {
	h.UpdateDeviceWithRetries(deviceId, func(device *v1alpha1.Device) {
		device.Spec.Config = &configs
		logrus.WithFields(logrus.Fields{
			"deviceId": deviceId,
			"config":   device.Spec.Config,
		}).Info("Updating device with new config")
	})
	err := h.WaitForDeviceNewRenderedVersion(deviceId, nextRenderedVersion)
	return err
}

// It executes a command without starting a console session
func (h *Harness) ExecuteCommandWithConsole(deviceId string, cmd string) (output string, err error) {
	out, err := h.CLI("console", fmt.Sprintf("dev/%s", deviceId), " -- ", cmd)
	if err != nil {
		return "", err
	}
	return out, nil
}

func (h *Harness) WaitForClusterRegistered(deviceId string, timeout time.Duration) error {
	start := time.Now()

	// Retry loop
	for {
		// Fetch managed cluster information
		out, err := exec.Command("bash", "-c", "oc get managedcluster").CombinedOutput()
		if err != nil {
			// Ignore error and retry after sleep
			if time.Since(start) > timeout {
				return fmt.Errorf("timed out waiting for managedcluster to be registered")
			}
			time.Sleep(5 * time.Second)
			continue
		}

		// Check device status
		response := h.GetDeviceWithStatusSystem(deviceId)
		if response == nil {
			// If response is nil, retry
			if time.Since(start) > timeout {
				return fmt.Errorf("timed out waiting for managedcluster to be registered")
			}
			time.Sleep(5 * time.Second)
			continue
		}

		device := response.JSON200
		// Check if device metadata is valid and matches the managed cluster name
		if (device != nil && device.Metadata != v1alpha1.ObjectMeta{} && device.Metadata.Name != nil) {
			if strings.Contains(string(out), *device.Metadata.Name) {
				return nil // Success: managed cluster is registered
			}
		}

		// If we haven't found a match, retry after sleeping
		if time.Since(start) > timeout {
			return fmt.Errorf("timed out waiting for managedcluster to be registered")
		}
		time.Sleep(5 * time.Second)
	}
}

func (h *Harness) WaitForFileInDevice(filePath string, timeout string, polling string) (*bytes.Buffer, error) {
	readyMsg := "The file was found"
	script := fmt.Sprintf(`
				timeout=%s
				elapsed=0
				while ! sudo test -f %s; do
				if [ "$elapsed" -ge "$timeout" ]; then
					echo "Timeout waiting for %s"
					exit 1
				fi
				echo "Waiting for %s..."
				sleep 5
				elapsed=$((elapsed + %s))
				done
				echo %s
				`, timeout, filePath, filePath, filePath, polling, readyMsg)
	return h.VM.RunSSH([]string{"sudo", "bash", "-c", script}, nil)
}

func getContext() (string, error) {
	kubeContext, err := exec.Command("kubectl", "config", "current-context").Output()
	if err != nil {
		return "", fmt.Errorf("failed to get current kube context: %w", err)
	}
	contextStr := strings.TrimSpace(string(kubeContext))
	if strings.Contains(contextStr, "kind") {
		logrus.Debugf("The context is: %s", contextStr)
		return util.KIND, nil
	}
	contextStr = util.OCP
	logrus.Debugf("The context is: %s", contextStr)
	return contextStr, nil
}

func (h Harness) getRegistryEndpointInfo() (ip string, port string, err error) {
	context, err := getContext()
	if err != nil {
		return "", "", fmt.Errorf("failed to get context: %w", err)
	}

	switch context {
	case util.KIND:
		registryIP, registryPort, err := net.SplitHostPort(h.RegistryEndpoint())
		if err != nil {
			return "", "", fmt.Errorf("invalid registry endpoint: %w", err)
		}
		return registryIP, registryPort, nil

	case util.OCP:
		// #nosec G204
		cmd := exec.Command("getent", "hosts", util.E2E_REGISTRY_NAME)
		var out bytes.Buffer
		cmd.Stdout = &out

		if err := cmd.Run(); err != nil {
			return "", "", fmt.Errorf("failed to run 'getent host': %w", err)
		}

		registryIP := ""

		fields := strings.Fields(out.String())
		if len(fields) > 0 {
			registryIP = strings.TrimSpace(fields[0])
		} else {
			return "", "", fmt.Errorf("no IP found")
		}

		// registryIP := strings.TrimSpace(out.String())
		var output bytes.Buffer
		// #nosec G204
		cmd = exec.Command("oc", "get", "route", util.E2E_REGISTRY_NAME, "-n", util.E2E_NAMESPACE, "-o", "jsonpath={.spec.port.targetPort}")
		cmd.Stdout = &output

		if err := cmd.Run(); err != nil {
			return "", "", fmt.Errorf("failed to run 'oc get route': %w", err)
		}

		port := strings.TrimSpace(output.String())
		if port == "" {
			return "", "", fmt.Errorf("registry port not found in route spec")
		}

		return registryIP, port, nil
	}

	return "", "", fmt.Errorf("unknown context")
}<|MERGE_RESOLUTION|>--- conflicted
+++ resolved
@@ -1228,23 +1228,6 @@
 }
 
 func (h *Harness) SimulateNetworkFailure() error {
-<<<<<<< HEAD
-	registryIP, registryPort, err := h.getRegistryEndpointInfo()
-
-	if err != nil {
-		return fmt.Errorf("failed to get the registry endpoint info: %w", err)
-	}
-
-	return h.SimulateNetworkFailureFor(registryIP, registryPort)
-}
-
-func (h *Harness) SimulateNetworkFailureFor(ip, port string) error {
-	blockCommands := [][]string{
-		buildIPTablesCmd(ip, port, false),
-	}
-
-=======
->>>>>>> 9d24302c
 	context, err := getContext()
 	if err != nil {
 		return fmt.Errorf("failed to get the context: %w", err)
@@ -1310,22 +1293,6 @@
 }
 
 func (h *Harness) FixNetworkFailure() error {
-<<<<<<< HEAD
-	registryIP, registryPort, err := h.getRegistryEndpointInfo()
-	if err != nil {
-		return fmt.Errorf("failed to get the registry port: %w", err)
-	}
-
-	return h.FixNetworkFailureFor(registryIP, registryPort)
-}
-
-func (h *Harness) FixNetworkFailureFor(ip, port string) error {
-	unblockCommands := [][]string{
-		buildIPTablesCmd(ip, port, true),
-	}
-
-=======
->>>>>>> 9d24302c
 	context, err := getContext()
 	if err != nil {
 		return fmt.Errorf("failed to get the context: %w", err)
