--- conflicted
+++ resolved
@@ -1436,35 +1436,13 @@
 	}
 }
 
-<<<<<<< HEAD
-// ConditionExists returns true if a device already has a condition that
-// exactly matches the requested type / status / reason.
-func ConditionExists(
-	d *v1alpha1.Device,
-	condType v1alpha1.ConditionType,
-	condStatus v1alpha1.ConditionStatus,
-	condReason string,
-) bool {
-	for _, c := range d.Status.Conditions {
-		if c.Type == condType &&
-			c.Status == condStatus &&
-			c.Reason == condReason {
-=======
 func conditionExists(conditions []v1alpha1.Condition, predicate func(condition *v1alpha1.Condition) bool) bool {
 	for _, condition := range conditions {
 		if predicate(&condition) {
->>>>>>> e7ba9308
 			return true
 		}
 	}
 	return false
-}
-
-// ConditionExists checks if a specific condition exists for the device with the given type, status, and reason.
-func ConditionExists(d *v1alpha1.Device, conditionType, conditionStatus, conditionReason string) bool {
-	return conditionExists(d.Status.Conditions, func(condition *v1alpha1.Condition) bool {
-		return string(condition.Type) == conditionType && condition.Reason == conditionReason && string(condition.Status) == conditionStatus
-	})
 }
 
 // ConditionStatusExists returns true if the specified type and status exists on the condition slice
