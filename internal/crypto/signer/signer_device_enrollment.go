--- conflicted
+++ resolved
@@ -55,18 +55,10 @@
 		return nil, fmt.Errorf("request is missing metadata.name")
 	}
 
-<<<<<<< HEAD
+  // Parse the CSR (for TCG CSRs, the service layer provides the embedded standard CSR)
 	x509CSR := request.X509()
 	supplied, err := CNFromDeviceFingerprint(cfg, x509CSR.Subject.CommonName)
-=======
-	// Parse the CSR (for TCG CSRs, the service layer provides the embedded standard CSR)
-	csr, err := fccrypto.ParseCSR(request.Spec.Request)
-	if err != nil {
-		return nil, fmt.Errorf("error parsing CSR: %w", err)
-	}
 
-	supplied, err := CNFromDeviceFingerprint(cfg, csr.Subject.CommonName)
->>>>>>> 4daede6f
 	if err != nil {
 		return nil, fmt.Errorf("invalid CN supplied in CSR: %w", err)
 	}
