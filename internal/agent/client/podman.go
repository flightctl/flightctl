package client

import (
	"context"
	"encoding/json"
	"fmt"
	"os"
	"os/exec"
	"path/filepath"
	"strconv"
	"strings"
	"time"

	"github.com/flightctl/flightctl/internal/agent/device/errors"
	"github.com/flightctl/flightctl/internal/agent/device/fileio"
	"github.com/flightctl/flightctl/pkg/executer"
	"github.com/flightctl/flightctl/pkg/log"
	"k8s.io/apimachinery/pkg/util/wait"
)

const (
	podmanCmd              = "podman"
	defaultPullLogInterval = 30 * time.Second
)

// PodmanInspect represents the overall structure of podman inspect output
type PodmanInspect struct {
	Restarts int                   `json:"RestartCount"`
	State    PodmanContainerState  `json:"State"`
	Config   PodmanContainerConfig `json:"Config"`
}

// ContainerState represents the container state part of the podman inspect output
type PodmanContainerState struct {
	OciVersion  string `json:"OciVersion"`
	Status      string `json:"Status"`
	Running     bool   `json:"Running"`
	Paused      bool   `json:"Paused"`
	Restarting  bool   `json:"Restarting"`
	OOMKilled   bool   `json:"OOMKilled"`
	Dead        bool   `json:"Dead"`
	Pid         int    `json:"Pid"`
	ExitCode    int    `json:"ExitCode"`
	Error       string `json:"Error"`
	StartedAt   string `json:"StartedAt"`
	FinishedAt  string `json:"FinishedAt"`
	Healthcheck string `json:"Healthcheck"`
}

type PodmanContainerConfig struct {
	Labels map[string]string `json:"Labels"`
}

type PodmanEvent struct {
	ContainerExitCode int               `json:"ContainerExitCode,omitempty"`
	ID                string            `json:"ID"`
	Image             string            `json:"Image"`
	Name              string            `json:"Name"`
	Status            string            `json:"Status"`
	Type              string            `json:"Type"`
	Attributes        map[string]string `json:"Attributes"`
}

type Podman struct {
	exec       executer.Executer
	log        *log.PrefixLogger
	timeout    time.Duration
	readWriter fileio.ReadWriter
	backoff    wait.Backoff
}

func NewPodman(log *log.PrefixLogger, exec executer.Executer, readWriter fileio.ReadWriter, backoff wait.Backoff) *Podman {
	return &Podman{
		log:        log,
		exec:       exec,
		timeout:    defaultPodmanTimeout,
		readWriter: readWriter,
		backoff:    backoff,
	}
}

// Pull pulls an image from the registry with optional retry and authentication via a pull secret.
// Logs progress periodically while the operation is in progress.
func (p *Podman) Pull(ctx context.Context, image string, opts ...ClientOption) (string, error) {
	options := clientOptions{}
	for _, opt := range opts {
		opt(&options)
	}

	return logProgress(ctx, p.log, "Pulling image, please wait...", func(ctx context.Context) (string, error) {
		if options.retry {
			return retryWithBackoff(ctx, p.log, p.backoff, func(ctx context.Context) (string, error) {
				return p.pullImage(ctx, image, options.pullSecretPath)
			})
		}
		return p.pullImage(ctx, image, options.pullSecretPath)
	})
}

<<<<<<< HEAD
	if options.retry {
		err := wait.ExponentialBackoffWithContext(ctx, p.backoff, func(ctx context.Context) (bool, error) {
			resp, err = p.pullImage(ctx, image, options.pullSecretPath)
			if err != nil {
				// fail fast if the error is not retryable
				if !errors.IsRetryable(err) {
					p.log.Error(err)
					return false, err
				}
				p.log.Warnf("A retriable error occurred while pulling image %s: %v. Retrying…", image, err)
				return false, nil
			}
			return true, nil
		})

=======
func (p *Podman) pullImage(ctx context.Context, image string, pullSecretPath string) (string, error) {
	ctx, cancel := context.WithTimeout(ctx, p.timeout)
	defer cancel()

	args := []string{"pull", image}
	if pullSecretPath != "" {
		exists, err := p.readWriter.PathExists(pullSecretPath)
>>>>>>> e7ba9308
		if err != nil {
			return "", fmt.Errorf("check pull secret path: %w", err)
		}
		if !exists {
			p.log.Errorf("Pull secret path %s does not exist", pullSecretPath)
		} else {
			args = append(args, "--authfile", pullSecretPath)
		}
	}
	stdout, stderr, exitCode := p.exec.ExecuteWithContext(ctx, podmanCmd, args...)
	if exitCode != 0 {
		return "", fmt.Errorf("pull image: %w", errors.FromStderr(stderr, exitCode))
	}
	out := strings.TrimSpace(stdout)
	return out, nil
}

// PullArtifact pulls an artifact from the registry with optional retry and authentication via a pull secret.
// Logs progress periodically while the operation is in progress.
func (p *Podman) PullArtifact(ctx context.Context, artifact string, opts ...ClientOption) (string, error) {
	options := clientOptions{}
	for _, opt := range opts {
		opt(&options)
	}

	return logProgress(ctx, p.log, "Pulling artifact, please wait...", func(ctx context.Context) (string, error) {
		if options.retry {
			return retryWithBackoff(ctx, p.log, p.backoff, func(ctx context.Context) (string, error) {
				return p.pullArtifact(ctx, artifact, options.pullSecretPath)
			})
		}
		return p.pullArtifact(ctx, artifact, options.pullSecretPath)
	})
}

func (p *Podman) pullArtifact(ctx context.Context, artifact string, pullSecretPath string) (string, error) {
	ctx, cancel := context.WithTimeout(ctx, p.timeout)
	defer cancel()

	args := []string{"artifact", "pull", artifact}
	if pullSecretPath != "" {
		exists, err := p.readWriter.PathExists(pullSecretPath)
		if err != nil {
			return "", fmt.Errorf("check pull secret path: %w", err)
		}
		if !exists {
			p.log.Errorf("Pull secret path %s does not exist", pullSecretPath)
		} else {
			args = append(args, "--authfile", pullSecretPath)
		}
	}

	stdout, stderr, exitCode := p.exec.ExecuteWithContext(ctx, podmanCmd, args...)
	if exitCode != 0 {
		return "", fmt.Errorf("pull artifact: %w", errors.FromStderr(stderr, exitCode))
	}
	return strings.TrimSpace(stdout), nil
}

func (p *Podman) ExtractArtifact(ctx context.Context, artifact, destination string) (string, error) {
	ctx, cancel := context.WithTimeout(ctx, p.timeout)
	defer cancel()

	// TODO: only available in podman >= 4.5.0
	args := []string{"artifact", "extract", artifact, destination}
	stdout, stderr, exitCode := p.exec.ExecuteWithContext(ctx, podmanCmd, args...)
	if exitCode != 0 {
		return "", fmt.Errorf("artifact extract: %w", errors.FromStderr(stderr, exitCode))
	}
	out := strings.TrimSpace(stdout)
	return out, nil
}

// Inspect returns the JSON output of the image inspection. The expectation is
// that the image exists in local container storage.
func (p *Podman) Inspect(ctx context.Context, image string) (string, error) {
	ctx, cancel := context.WithTimeout(ctx, p.timeout)
	defer cancel()

	args := []string{"inspect", image}
	stdout, stderr, exitCode := p.exec.ExecuteWithContext(ctx, podmanCmd, args...)
	if exitCode != 0 {
		return "", fmt.Errorf("inspect image: %s: %w", image, errors.FromStderr(stderr, exitCode))
	}
	out := strings.TrimSpace(stdout)
	return out, nil
}

func (p *Podman) ImageExists(ctx context.Context, image string) bool {
	ctx, cancel := context.WithTimeout(ctx, p.timeout)
	defer cancel()

	args := []string{"image", "exists", image}
	_, _, exitCode := p.exec.ExecuteWithContext(ctx, podmanCmd, args...)
	return exitCode == 0
}

// EventsSinceCmd returns a command to get podman events since the given time. After creating the command, it should be started with exec.Start().
// When the events are in sync with the current time a sync event is emitted.
func (p *Podman) EventsSinceCmd(ctx context.Context, events []string, sinceTime string) *exec.Cmd {
	args := []string{"events", "--format", "json", "--since", sinceTime}
	for _, event := range events {
		args = append(args, "--filter", fmt.Sprintf("event=%s", event))
	}

	return p.exec.CommandContext(ctx, podmanCmd, args...)
}

func (p *Podman) Mount(ctx context.Context, image string) (string, error) {
	ctx, cancel := context.WithTimeout(ctx, p.timeout)
	defer cancel()

	args := []string{
		"image",
		"mount",
		image,
	}
	stdout, stderr, exitCode := p.exec.ExecuteWithContext(ctx, podmanCmd, args...)
	if exitCode != 0 {
		return "", fmt.Errorf("mount image: %s: %w", image, errors.FromStderr(stderr, exitCode))
	}

	out := strings.TrimSpace(stdout)
	return out, nil
}

func (p *Podman) Unmount(ctx context.Context, image string) error {
	ctx, cancel := context.WithTimeout(ctx, p.timeout)
	defer cancel()

	args := []string{
		"image",
		"unmount",
		image,
	}
	_, stderr, exitCode := p.exec.ExecuteWithContext(ctx, podmanCmd, args...)
	if exitCode != 0 {
		return fmt.Errorf("unmount image: %s: %w", image, errors.FromStderr(stderr, exitCode))
	}
	return nil
}

func (p *Podman) Copy(ctx context.Context, src, dst string) error {
	ctx, cancel := context.WithTimeout(ctx, p.timeout)
	defer cancel()

	args := []string{"cp", src, dst}
	_, stderr, exitCode := p.exec.ExecuteWithContext(ctx, podmanCmd, args...)
	if exitCode != 0 {
		return fmt.Errorf("copy %s to %s: %w", src, dst, errors.FromStderr(stderr, exitCode))
	}
	return nil
}

func (p *Podman) InspectLabels(ctx context.Context, image string) (map[string]string, error) {
	ctx, cancel := context.WithTimeout(ctx, p.timeout)
	defer cancel()

	resp, err := p.Inspect(ctx, image)
	if err != nil {
		return nil, err
	}

	var inspectData []PodmanInspect
	if err := json.Unmarshal([]byte(resp), &inspectData); err != nil {
		return nil, fmt.Errorf("parse image inspect response: %w", err)
	}

	if len(inspectData) == 0 {
		return nil, fmt.Errorf("no image config found")
	}

	return inspectData[0].Config.Labels, nil
}

func (p *Podman) StopContainers(ctx context.Context, labels []string) error {
	ctx, cancel := context.WithTimeout(ctx, p.timeout)
	defer cancel()

	args := []string{"stop"}
	for _, label := range labels {
		args = append(args, "--filter", fmt.Sprintf("label=%s", label))
	}
	_, stderr, exitCode := p.exec.ExecuteWithContext(ctx, podmanCmd, args...)
	if exitCode != 0 {
		return fmt.Errorf("stop containers: %w", errors.FromStderr(stderr, exitCode))
	}
	return nil
}

func (p *Podman) RemoveContainer(ctx context.Context, labels []string) error {
	ctx, cancel := context.WithTimeout(ctx, p.timeout)
	defer cancel()

	args := []string{"rm"}
	for _, label := range labels {
		args = append(args, "--filter", fmt.Sprintf("label=%s", label))
	}
	_, stderr, exitCode := p.exec.ExecuteWithContext(ctx, podmanCmd, args...)
	if exitCode != 0 {
		return fmt.Errorf("remove containers: %w", errors.FromStderr(stderr, exitCode))
	}
	return nil
}

func (p *Podman) CreateVolume(ctx context.Context, name string, labels []string) (string, error) {
	ctx, cancel := context.WithTimeout(ctx, p.timeout)
	defer cancel()

	args := []string{"volume", "create", name}
	for _, label := range labels {
		args = append(args, "--label", label)
	}

	stdout, stderr, exitCode := p.exec.ExecuteWithContext(ctx, podmanCmd, args...)
	if exitCode != 0 {
		return "", fmt.Errorf("create volume: %s: %w", strings.TrimSpace(stdout), errors.FromStderr(stderr, exitCode))
	}

	inspectArgs := []string{"volume", "inspect", name, "--format", "{{.Mountpoint}}"}
	mountpointOut, inspectStderr, inspectExit := p.exec.ExecuteWithContext(ctx, podmanCmd, inspectArgs...)
	if inspectExit != 0 {
		return "", fmt.Errorf("inspect volume mountpoint: %w", errors.FromStderr(inspectStderr, inspectExit))
	}

	mountpoint := strings.TrimSpace(mountpointOut)

	return mountpoint, nil
}

func (p *Podman) VolumeExists(ctx context.Context, name string) bool {
	ctx, cancel := context.WithTimeout(ctx, p.timeout)
	defer cancel()

	args := []string{"volume", "exists", name}
	_, _, exitCode := p.exec.ExecuteWithContext(ctx, podmanCmd, args...)
	return exitCode == 0
}

func (p *Podman) InspectVolumeMount(ctx context.Context, name string) (string, error) {
	ctx, cancel := context.WithTimeout(ctx, p.timeout)
	defer cancel()

	args := []string{"volume", "inspect", name, "--format", "{{.Mountpoint}}"}
	stdout, stderr, exitCode := p.exec.ExecuteWithContext(ctx, podmanCmd, args...)
	if exitCode != 0 {
		return "", fmt.Errorf("inspect volume mountpoint: %w", errors.FromStderr(stderr, exitCode))
	}

	return strings.TrimSpace(stdout), nil
}

func (p *Podman) RemoveVolumes(ctx context.Context, volumes ...string) error {
	for _, volume := range volumes {
		nctx, cancel := context.WithTimeout(ctx, p.timeout)
		args := []string{"volume", "rm", volume}
		_, stderr, exitCode := p.exec.ExecuteWithContext(nctx, podmanCmd, args...)
		cancel()
		if exitCode != 0 {
			return fmt.Errorf("remove volumes: %w", errors.FromStderr(stderr, exitCode))
		}
		p.log.Infof("Removed volume %s", volume)
	}
	return nil
}

func (p *Podman) ListNetworks(ctx context.Context, labels []string) ([]string, error) {
	ctx, cancel := context.WithTimeout(ctx, p.timeout)
	defer cancel()

	args := []string{
		"network",
		"ls",
		"--format",
		"{{.Network.ID}}",
	}
	for _, label := range labels {
		args = append(args, "--filter", fmt.Sprintf("label=%s", label))
	}

	stdout, stderr, exitCode := p.exec.ExecuteWithContext(ctx, podmanCmd, args...)
	if exitCode != 0 {
		return nil, fmt.Errorf("list containers: %w", errors.FromStderr(stderr, exitCode))
	}

	lines := strings.Split(strings.TrimSpace(stdout), "\n")
	networkSeen := make(map[string]struct{})
	for _, line := range lines {
		// handle multiple networks comma separated
		networks := strings.Split(line, ",")
		for _, network := range networks {
			network = strings.TrimSpace(network)
			if network != "" {
				networkSeen[network] = struct{}{}
			}
		}
	}

	var networks []string
	for network := range networkSeen {
		networks = append(networks, network)
	}
	return networks, nil
}

func (p *Podman) RemoveNetworks(ctx context.Context, networks ...string) error {
	for _, network := range networks {
		nctx, cancel := context.WithTimeout(ctx, p.timeout)
		args := []string{"network", "rm", network}
		_, stderr, exitCode := p.exec.ExecuteWithContext(nctx, podmanCmd, args...)
		cancel()
		if exitCode != 0 {
			return fmt.Errorf("remove networks: %w", errors.FromStderr(stderr, exitCode))
		}
		p.log.Infof("Removed network %s", network)
	}
	return nil
}

func (p *Podman) Unshare(ctx context.Context, args ...string) (string, error) {
	ctx, cancel := context.WithTimeout(ctx, p.timeout)
	defer cancel()

	args = append([]string{"unshare"}, args...)
	stdout, stderr, exitCode := p.exec.ExecuteWithContext(ctx, podmanCmd, args...)
	if exitCode != 0 {
		return "", fmt.Errorf("unshare: %w", errors.FromStderr(stderr, exitCode))
	}
	out := strings.TrimSpace(stdout)
	return out, nil
}

func (p *Podman) CopyContainerData(ctx context.Context, image, destPath string) error {
	return copyContainerData(ctx, p.log, p.readWriter, p, image, destPath)
}

func (p *Podman) Compose() *Compose {
	return &Compose{
		Podman: p,
	}
}

type PodmanVersion struct {
	Major int
	Minor int
}

func (v PodmanVersion) GreaterOrEqual(major, minor int) bool {
	if v.Major > major {
		return true
	}
	if v.Major == major && v.Minor >= minor {
		return true
	}
	return false
}

// Version returns the major and monor versions of podman.
func (p *Podman) Version(ctx context.Context) (*PodmanVersion, error) {
	ctx, cancel := context.WithTimeout(ctx, p.timeout)
	defer cancel()

	args := []string{"--version"} // podman version --format "{{.Version}}" has some unexpectecd failure cases in testing
	stdout, stderr, exitCode := p.exec.ExecuteWithContext(ctx, podmanCmd, args...)
	if exitCode != 0 {
		return nil, fmt.Errorf("podman --version: %w", errors.FromStderr(stderr, exitCode))
	}

	// Example: "podman version 5.4.2"
	fields := strings.Fields(stdout)
	if len(fields) < 3 {
		return nil, fmt.Errorf("unexpected podman version output: %q", stdout)
	}

	versionStr := fields[len(fields)-1]
	parts := strings.SplitN(versionStr, ".", 3)

	major, err := strconv.Atoi(parts[0])
	if err != nil {
		return nil, fmt.Errorf("parse major version: %w", err)
	}

	minor, err := strconv.Atoi(parts[1])
	if err != nil {
		return nil, fmt.Errorf("parse minor version: %w", err)
	}

	return &PodmanVersion{Major: major, Minor: minor}, nil
}

func IsPodmanRootless() bool {
	return os.Geteuid() != 0
}

func copyContainerData(ctx context.Context, log *log.PrefixLogger, writer fileio.Writer, podman *Podman, image, destPath string) (err error) {
	var mountPoint string

	rootless := IsPodmanRootless()
	if rootless {
		log.Warnf("Running in rootless mode this is for testing only")
		mountPoint, err = podman.Unshare(ctx, "podman", "image", "mount", image)
		if err != nil {
			return fmt.Errorf("failed to execute podman share: %w", err)
		}
	} else {
		mountPoint, err = podman.Mount(ctx, image)
		if err != nil {
			return fmt.Errorf("failed to mount image: %w", err)
		}
	}

	if err := writer.MkdirAll(destPath, fileio.DefaultDirectoryPermissions); err != nil {
		return fmt.Errorf("failed to dest create directory: %w", err)
	}

	defer func() {
		if err := podman.Unmount(ctx, image); err != nil {
			log.Errorf("failed to unmount image: %s %v", image, err)
		}
	}()

	// recursively copy image files to agent destination
	if err := copyData(ctx, log, writer, mountPoint, destPath); err != nil {
		return fmt.Errorf("error during copy: %w", err)
	}

	return nil
}

func copyData(ctx context.Context, log *log.PrefixLogger, writer fileio.Writer, srcRoot, destRoot string) error {
	walkRoot := writer.PathFor(srcRoot)
	return filepath.Walk(walkRoot, func(walkedSrc string, info os.FileInfo, err error) error {
		if err != nil {
			return err
		}
		if ctx.Err() != nil {
			return ctx.Err()
		}

		relPath, err := filepath.Rel(walkRoot, walkedSrc)
		if err != nil {
			return fmt.Errorf("computing relative path: %w", err)
		}

		realSrc := filepath.Join(srcRoot, relPath)
		relDest := filepath.Join(destRoot, relPath)

		if info.IsDir() {
			if info.Name() == "merged" {
				log.Tracef("Skipping merged directory: %s", walkedSrc)
				return nil
			}

			// create the directory in the destination
			log.Tracef("Creating directory: %s", relDest)

			// ensure any directories in the image are also created
			return writer.MkdirAll(relDest, fileio.DefaultDirectoryPermissions)
		}

		log.Tracef("Copying file from %s to %s", realSrc, relDest)
		return writer.CopyFile(realSrc, relDest)
	})
}

// SanitizePodmanLabel sanitizes a string to be used as a label in Podman.
// Podman labels must be lowercase and can only contain alpha numeric
// characters, hyphens, and underscores. Any other characters are replaced with
// an underscore.
func SanitizePodmanLabel(name string) string {
	var result strings.Builder
	result.Grow(len(name))

	for i := 0; i < len(name); i++ {
		c := name[i]
		switch {
		// lower case alpha numeric characters, hyphen, and underscore are allowed
		case (c >= 'a' && c <= 'z') || (c >= '0' && c <= '9') || c == '-' || c == '_':
			result.WriteByte(c)
		// upper case alpha characters are converted to lower case
		case c >= 'A' && c <= 'Z':
			// add 32 to ascii value convert to lower case
			result.WriteByte(c + 32)
		// any special characters are replaced with an underscore
		default:
			result.WriteByte('_')
		}
	}

	return result.String()
}

func retryWithBackoff(ctx context.Context, log *log.PrefixLogger, backoff wait.Backoff, operation func(context.Context) (string, error)) (string, error) {
	var result string
	err := wait.ExponentialBackoffWithContext(ctx, backoff, func(ctx context.Context) (bool, error) {
		var err error
		result, err = operation(ctx)
		if err != nil {
			if !errors.IsRetryable(err) {
				log.Error(err)
				return false, err
			}
			return false, nil
		}
		return true, nil
	})
	if err != nil {
		return "", err
	}
	return result, nil
}

func logProgress(ctx context.Context, log *log.PrefixLogger, msg string, fn func(ctx context.Context) (string, error)) (string, error) {
	doneCh := make(chan struct{})
	defer close(doneCh)

	startTime := time.Now()
	go func() {
		ticker := time.NewTicker(defaultPullLogInterval)
		defer ticker.Stop()

		for {
			select {
			case <-doneCh:
				return
			case <-ctx.Done():
				return
			case <-ticker.C:
				elapsed := time.Since(startTime)
				log.Infof("%s (elapsed: %v)", msg, elapsed)
			}
		}
	}()

	return fn(ctx)
}<|MERGE_RESOLUTION|>--- conflicted
+++ resolved
@@ -97,23 +97,6 @@
 	})
 }
 
-<<<<<<< HEAD
-	if options.retry {
-		err := wait.ExponentialBackoffWithContext(ctx, p.backoff, func(ctx context.Context) (bool, error) {
-			resp, err = p.pullImage(ctx, image, options.pullSecretPath)
-			if err != nil {
-				// fail fast if the error is not retryable
-				if !errors.IsRetryable(err) {
-					p.log.Error(err)
-					return false, err
-				}
-				p.log.Warnf("A retriable error occurred while pulling image %s: %v. Retrying…", image, err)
-				return false, nil
-			}
-			return true, nil
-		})
-
-=======
 func (p *Podman) pullImage(ctx context.Context, image string, pullSecretPath string) (string, error) {
 	ctx, cancel := context.WithTimeout(ctx, p.timeout)
 	defer cancel()
@@ -121,7 +104,6 @@
 	args := []string{"pull", image}
 	if pullSecretPath != "" {
 		exists, err := p.readWriter.PathExists(pullSecretPath)
->>>>>>> e7ba9308
 		if err != nil {
 			return "", fmt.Errorf("check pull secret path: %w", err)
 		}
@@ -624,6 +606,7 @@
 				log.Error(err)
 				return false, err
 			}
+			log.Warnf("A retriable error occurred: %s", err)
 			return false, nil
 		}
 		return true, nil
