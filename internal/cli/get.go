--- conflicted
+++ resolved
@@ -176,11 +176,7 @@
 		}
 		response, err = c.ListEnrollmentRequestsWithResponse(ctx, &params, printHttpFn)
 	case kind == FleetKind && len(name) > 0:
-<<<<<<< HEAD
 		response, err = c.ReadFleetWithResponse(ctx, name, printHttpFn)
-=======
-		response, err = c.ReadFleetWithResponse(ctx, name, nil)
->>>>>>> 75ef073b
 	case kind == FleetKind && len(name) == 0:
 		params := api.ListFleetsParams{
 			Owner:         util.StrToPtrWithNilDefault(o.Owner),
@@ -215,20 +211,16 @@
 			Limit:         util.Int32ToPtrWithNilDefault(o.Limit),
 			Continue:      util.StrToPtrWithNilDefault(o.Continue),
 		}
-<<<<<<< HEAD
 		response, err = c.ListResourceSyncWithResponse(ctx, &params, printHttpFn)
-=======
-		response, err = c.ListResourceSyncWithResponse(ctx, &params)
 	case kind == CertificateSigningRequestKind && len(name) > 0:
-		response, err = c.ReadCertificateSigningRequestWithResponse(ctx, name)
+		response, err = c.ReadCertificateSigningRequestWithResponse(ctx, name, nil, printHttpFn)
 	case kind == CertificateSigningRequestKind && len(name) == 0:
 		params := api.ListCertificateSigningRequestsParams{
 			LabelSelector: util.StrToPtrWithNilDefault(o.LabelSelector),
 			Limit:         util.Int32ToPtrWithNilDefault(o.Limit),
 			Continue:      util.StrToPtrWithNilDefault(o.Continue),
 		}
-		response, err = c.ListCertificateSigningRequestsWithResponse(ctx, &params)
->>>>>>> 75ef073b
+		response, err = c.ListCertificateSigningRequestsWithResponse(ctx, &params, printHttpFn)
 	default:
 		return fmt.Errorf("unsupported resource kind: %s", kind)
 	}
