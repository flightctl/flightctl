package service

import (
	"context"
	"crypto/x509"
	"encoding/base64"
	"errors"
	"fmt"
	"strings"
	"time"

	api "github.com/flightctl/flightctl/api/v1alpha1"
	authcommon "github.com/flightctl/flightctl/internal/auth/common"
	"github.com/flightctl/flightctl/internal/config/ca"
	"github.com/flightctl/flightctl/internal/crypto"
	"github.com/flightctl/flightctl/internal/crypto/signer"
	"github.com/flightctl/flightctl/internal/flterrors"
	"github.com/flightctl/flightctl/internal/service/common"
	"github.com/flightctl/flightctl/internal/store"
	"github.com/flightctl/flightctl/internal/store/selector"
	"github.com/flightctl/flightctl/internal/tpm"
	"github.com/google/uuid"
	"github.com/samber/lo"
)

// getTPMCAPool loads the TPM CA certificates from configured paths
func (h *ServiceHandler) getTPMCAPool() *x509.CertPool {
	if len(h.tpmCAPaths) == 0 {
		return nil
	}

	roots, err := tpm.LoadCAsFromPaths(h.tpmCAPaths)
	if err != nil {
		h.log.Warnf("Failed to load TPM CA certificates from configured paths: %v", err)
		return nil
	}

	return roots
}

// handleTPMEnrollmentRequest checks if the enrollment request contains a TCG
// CSR and if so, verifies it and stores the verification status in labels.
// Returns true if this is a TCG CSR, false for standard CSRs.
func (h *ServiceHandler) handleTPMEnrollmentRequest(er *api.EnrollmentRequest, name string) bool {
	csrBytes := []byte(er.Spec.Csr)

	if !tpm.IsTCGCSRFormat(csrBytes) {
		// try to decode as base64 - it might be an encoded TCG CSR
		decodedBytes, err := base64.StdEncoding.DecodeString(er.Spec.Csr)
		if err == nil && tpm.IsTCGCSRFormat(decodedBytes) {
			csrBytes = decodedBytes
		}
	}

	if !tpm.IsTCGCSRFormat(csrBytes) {
		// standard csr verification
		return false
	}

	// perform verification and store results in labels
	h.verifyAndLabelTPMEnrollment(er, csrBytes, name)
	return true
}

// verifyAndLabelTPMEnrollment verifies a TCG CSR and stores the verification status in conditions.
// This method always allows enrollment to proceed, storing any errors in conditions for admin review.
func (h *ServiceHandler) verifyAndLabelTPMEnrollment(er *api.EnrollmentRequest, csrBytes []byte, name string) {
	trustedRoots := h.getTPMCAPool()

	// Ensure status exists
	addStatusIfNeeded(er)

	if err := tpm.VerifyTCGCSRChainOfTrustWithRoots(csrBytes, trustedRoots); err != nil {
		// Store verification failure in condition
		condition := api.Condition{
			Type:    "TPMVerified",
			Status:  api.ConditionStatusFalse,
			Reason:  "TPMVerificationFailed",
			Message: err.Error(),
		}
		api.SetStatusCondition(&er.Status.Conditions, condition)
		h.log.Warnf("TPM verification failed for enrollment request %s: %v", name, err)
	} else {
		// Store verification success in condition
		condition := api.Condition{
			Type:    "TPMVerified",
			Status:  api.ConditionStatusTrue,
			Reason:  "TPMVerificationSucceeded",
			Message: "TPM attestation chain of trust verified successfully",
		}
		api.SetStatusCondition(&er.Status.Conditions, condition)
		h.log.Debugf("TPM verification passed for enrollment request %s", name)
	}
}

func approveAndSignEnrollmentRequest(ctx context.Context, ca *crypto.CAClient, enrollmentRequest *api.EnrollmentRequest, approval *api.EnrollmentRequestApprovalStatus) error {
	if enrollmentRequest == nil {
		return errors.New("approveAndSignEnrollmentRequest: enrollmentRequest is nil")
	}

<<<<<<< HEAD
	request, err := newSignRequestFromEnrollment(ca.Cfg, enrollmentRequest)
	if err != nil {
		return fmt.Errorf("approveAndSignEnrollmentRequest: %w", err)
	}

	certPEM, err := signer.SignAsPEM(ctx, ca, request)
	if err != nil {
		return fmt.Errorf("approveAndSignEnrollmentRequest: %w", err)
	}

	enrollmentRequest.Status = &api.EnrollmentRequestStatus{
		Certificate: lo.ToPtr(string(certPEM)),
		Conditions:  []api.Condition{},
=======
	var certData []byte
	var err error

	csrBytes := []byte(enrollmentRequest.Spec.Csr)
	if !tpm.IsTCGCSRFormat(csrBytes) {
		// try to decode as base64 - it might be an encoded TCG CSR
		decodedBytes, err := base64.StdEncoding.DecodeString(enrollmentRequest.Spec.Csr)
		if err == nil && tpm.IsTCGCSRFormat(decodedBytes) {
			// successfully decoded and it's a TCG CSR
			csrBytes = decodedBytes
		}
	}

	if tpm.IsTCGCSRFormat(csrBytes) {
		parsed, err := tpm.ParseTCGCSR(csrBytes)
		if err != nil {
			return fmt.Errorf("approveAndSignEnrollmentRequest: failed to parse TCG CSR: %w", err)
		}

		tpmData, err := tpm.ExtractTPMDataFromTCGCSR(parsed)
		if err != nil {
			return fmt.Errorf("approveAndSignEnrollmentRequest: failed to extract TPM data: %w", err)
		}

		// for TCG CSR, we need to use the embedded standard X.509 CSR for signing
		if len(tpmData.StandardCSR) == 0 {
			return fmt.Errorf("approveAndSignEnrollmentRequest: TCG CSR does not contain embedded X.509 CSR")
		}

		// temporarily replace the enrollment request CSR with the embedded standard CSR
		originalCSR := enrollmentRequest.Spec.Csr
		enrollmentRequest.Spec.Csr = string(tpmData.StandardCSR)

		csr := enrollmentRequestToCSR(ca, enrollmentRequest)
		signer := ca.GetSigner(csr.Spec.SignerName)
		if signer == nil {
			enrollmentRequest.Spec.Csr = originalCSR
			return fmt.Errorf("approveAndSignEnrollmentRequest: signer %q not found", csr.Spec.SignerName)
		}

		certData, err = signer.Sign(ctx, csr)

		// restore original CSR
		enrollmentRequest.Spec.Csr = originalCSR

		if err != nil {
			return fmt.Errorf("approveAndSignEnrollmentRequest: %w", err)
		}
	} else {
		// standard CSR signing flow
		csr := enrollmentRequestToCSR(ca, enrollmentRequest)
		signer := ca.GetSigner(csr.Spec.SignerName)
		if signer == nil {
			return fmt.Errorf("approveAndSignEnrollmentRequest: signer %q not found", csr.Spec.SignerName)
		}

		certData, err = signer.Sign(ctx, csr)
		if err != nil {
			return fmt.Errorf("approveAndSignEnrollmentRequest: %w", err)
		}
	}

	// preserve existing conditions when approving
	existingConditions := []api.Condition{}
	if enrollmentRequest.Status != nil && enrollmentRequest.Status.Conditions != nil {
		existingConditions = enrollmentRequest.Status.Conditions
	}

	enrollmentRequest.Status = &api.EnrollmentRequestStatus{
		Certificate: lo.ToPtr(string(certData)),
		Conditions:  existingConditions,
>>>>>>> 4daede6f
		Approval:    approval,
	}

	// union user-provided labels with agent-provided labels
	if enrollmentRequest.Spec.Labels != nil {
		for k, v := range *enrollmentRequest.Spec.Labels {
			// don't override user-provided labels
			if _, ok := (*enrollmentRequest.Status.Approval.Labels)[k]; !ok {
				(*enrollmentRequest.Status.Approval.Labels)[k] = v
			}
		}
	}

	condition := api.Condition{
		Type:    api.ConditionTypeEnrollmentRequestApproved,
		Status:  api.ConditionStatusTrue,
		Reason:  "ManuallyApproved",
		Message: "Approved by " + approval.ApprovedBy,
	}
	api.SetStatusCondition(&enrollmentRequest.Status.Conditions, condition)
	return nil
}

func addStatusIfNeeded(enrollmentRequest *api.EnrollmentRequest) {
	if enrollmentRequest.Status == nil {
		enrollmentRequest.Status = &api.EnrollmentRequestStatus{
			Certificate: nil,
			Conditions:  []api.Condition{},
		}
	}
}

func (h *ServiceHandler) createDeviceFromEnrollmentRequest(ctx context.Context, orgId uuid.UUID, enrollmentRequest *api.EnrollmentRequest) error {
	deviceStatus := api.NewDeviceStatus()
	deviceStatus.Lifecycle = api.DeviceLifecycleStatus{Status: "Enrolled"}

	// Check if TPM was verified during enrollment request creation
	isTPMVerified := false
	var tpmVerificationError string
	if enrollmentRequest.Status != nil {
		if condition := api.FindStatusCondition(enrollmentRequest.Status.Conditions, "TPMVerified"); condition != nil {
			isTPMVerified = (condition.Status == api.ConditionStatusTrue)
			if !isTPMVerified {
				tpmVerificationError = condition.Message
			}
		}
	}

	// always set device integrity status based on TPM verification result
	now := time.Now()
	if isTPMVerified {
		deviceStatus.Integrity = api.DeviceIntegrityStatus{
			Status:       api.DeviceIntegrityStatusVerified,
			Info:         lo.ToPtr("All integrity checks completed successfully"),
			LastVerified: &now,
			DeviceIdentity: &api.DeviceIntegrityCheckStatus{
				Status: api.DeviceIntegrityCheckStatusVerified,
				Info:   lo.ToPtr("Device identity verified through certificate chain"),
			},
			Tpm: &api.DeviceIntegrityCheckStatus{
				Status: api.DeviceIntegrityCheckStatusVerified,
				Info:   lo.ToPtr("TPM attestation chain of trust verified"),
			},
		}
	} else {
		// Check if this was a TCG CSR enrollment attempt that failed verification
		csrBytes := []byte(enrollmentRequest.Spec.Csr)

		if !tpm.IsTCGCSRFormat(csrBytes) {
			decodedBytes, err := base64.StdEncoding.DecodeString(enrollmentRequest.Spec.Csr)
			if err == nil && tpm.IsTCGCSRFormat(decodedBytes) {
				csrBytes = decodedBytes
			}
		}

		if tpm.IsTCGCSRFormat(csrBytes) {
			tpmErrorMsg := "TPM attestation verification failed"
			deviceIdentityMsg := "Device identity verification failed"

			if tpmVerificationError != "" {
				if strings.Contains(tpmVerificationError, "TPM CA certificates not configured") {
					tpmErrorMsg = "TPM CA certificates not configured - cannot verify chain"
					deviceIdentityMsg = "Cannot verify identity - TPM CA certificates not configured"
				} else {
					tpmErrorMsg = fmt.Sprintf("TPM verification failed: %s", tpmVerificationError)
					deviceIdentityMsg = fmt.Sprintf("Identity verification failed: %s", tpmVerificationError)
				}
			}

			deviceStatus.Integrity = api.DeviceIntegrityStatus{
				Status:       api.DeviceIntegrityStatusFailed,
				Info:         lo.ToPtr("Integrity verification failed"),
				LastVerified: &now,
				DeviceIdentity: &api.DeviceIntegrityCheckStatus{
					Status: api.DeviceIntegrityCheckStatusFailed,
					Info:   lo.ToPtr(deviceIdentityMsg),
				},
				Tpm: &api.DeviceIntegrityCheckStatus{
					Status: api.DeviceIntegrityCheckStatusFailed,
					Info:   lo.ToPtr(tpmErrorMsg),
				},
			}
		}
	}

	name := lo.FromPtr(enrollmentRequest.Metadata.Name)
	apiResource := &api.Device{
		Metadata: api.ObjectMeta{
			Name: &name,
		},
		Status: &deviceStatus,
	}
	if errs := apiResource.Validate(); len(errs) > 0 {
		return fmt.Errorf("failed validating new device: %w", errors.Join(errs...))
	}
	if enrollmentRequest.Status.Approval != nil {
		apiResource.Metadata.Labels = enrollmentRequest.Status.Approval.Labels
	}
	common.UpdateServiceSideStatus(ctx, orgId, apiResource, h.store, h.log)

	_, err := h.store.Device().Create(ctx, orgId, apiResource, h.callbackManager.DeviceUpdatedCallback, h.callbackDeviceUpdated)
	return err
}

func (h *ServiceHandler) CreateEnrollmentRequest(ctx context.Context, er api.EnrollmentRequest) (*api.EnrollmentRequest, api.Status) {
	orgId := getOrgIdFromContext(ctx)

	// don't set fields that are managed by the service
	er.Status = nil

	if errs := er.Validate(); len(errs) > 0 {
		return nil, api.StatusBadRequest(errors.Join(errs...).Error())
	}

<<<<<<< HEAD
	request, err := newSignRequestFromEnrollment(h.ca.Cfg, &er)
	if err != nil {
		return nil, api.StatusBadRequest(err.Error())
	}

	if err := signer.Verify(ctx, h.ca, request); err != nil {
		return nil, api.StatusBadRequest(err.Error())
=======
	// Check and handle TPM-based enrollment requests
	if !h.handleTPMEnrollmentRequest(&er, *er.Metadata.Name) {
		csr := enrollmentRequestToCSR(h.ca, &er)
		signer := h.ca.GetSigner(csr.Spec.SignerName)
		if signer == nil {
			return nil, api.StatusBadRequest(fmt.Sprintf("signer %q not found", csr.Spec.SignerName))
		}

		if err := signer.Verify(ctx, csr); err != nil {
			return nil, api.StatusBadRequest(err.Error())
		}
>>>>>>> 4daede6f
	}

	addStatusIfNeeded(&er)

	result, err := h.store.EnrollmentRequest().Create(ctx, orgId, &er, h.callbackEnrollmentRequestUpdated)
	return result, StoreErrorToApiStatus(err, true, api.EnrollmentRequestKind, er.Metadata.Name)
}

func (h *ServiceHandler) ListEnrollmentRequests(ctx context.Context, params api.ListEnrollmentRequestsParams) (*api.EnrollmentRequestList, api.Status) {
	orgId := getOrgIdFromContext(ctx)

	listParams, status := prepareListParams(params.Continue, params.LabelSelector, params.FieldSelector, params.Limit)
	if status != api.StatusOK() {
		return nil, status
	}

	result, err := h.store.EnrollmentRequest().List(ctx, orgId, *listParams)
	if err == nil {
		return result, api.StatusOK()
	}

	var se *selector.SelectorError

	switch {
	case selector.AsSelectorError(err, &se):
		return nil, api.StatusBadRequest(se.Error())
	default:
		return nil, api.StatusInternalServerError(err.Error())
	}
}

func (h *ServiceHandler) GetEnrollmentRequest(ctx context.Context, name string) (*api.EnrollmentRequest, api.Status) {
	orgId := getOrgIdFromContext(ctx)

	result, err := h.store.EnrollmentRequest().Get(ctx, orgId, name)
	return result, StoreErrorToApiStatus(err, false, api.EnrollmentRequestKind, &name)
}

func (h *ServiceHandler) ReplaceEnrollmentRequest(ctx context.Context, name string, er api.EnrollmentRequest) (*api.EnrollmentRequest, api.Status) {
	orgId := getOrgIdFromContext(ctx)

	// don't set fields that are managed by the service
	er.Status = nil
	NilOutManagedObjectMetaProperties(&er.Metadata)

	if errs := er.Validate(); len(errs) > 0 {
		return nil, api.StatusBadRequest(errors.Join(errs...).Error())
	}
	err := h.allowCreationOrUpdate(ctx, orgId, name)
	if err != nil {
		return nil, api.StatusBadRequest(err.Error())
	}
	if name != *er.Metadata.Name {
		return nil, api.StatusBadRequest("resource name specified in metadata does not match name in path")
	}

<<<<<<< HEAD
	request, err := newSignRequestFromEnrollment(h.ca.Cfg, &er)
	if err != nil {
		return nil, api.StatusBadRequest(err.Error())
	}

	if err := signer.Verify(ctx, h.ca, request); err != nil {
		return nil, api.StatusBadRequest(err.Error())
=======
	// Check and handle TPM-based enrollment requests
	if !h.handleTPMEnrollmentRequest(&er, name) {
		// standard CSR verification flow
		csr := enrollmentRequestToCSR(h.ca, &er)
		signer := h.ca.GetSigner(csr.Spec.SignerName)
		if signer == nil {
			return nil, api.StatusBadRequest(fmt.Sprintf("signer %q not found", csr.Spec.SignerName))
		}

		if err := signer.Verify(ctx, csr); err != nil {
			return nil, api.StatusBadRequest(err.Error())
		}
>>>>>>> 4daede6f
	}

	addStatusIfNeeded(&er)

	result, created, err := h.store.EnrollmentRequest().CreateOrUpdate(ctx, orgId, &er, h.callbackEnrollmentRequestUpdated)
	return result, StoreErrorToApiStatus(err, created, api.EnrollmentRequestKind, &name)
}

// Only metadata.labels and spec can be patched. If we try to patch other fields, HTTP 400 Bad Request is returned.
func (h *ServiceHandler) PatchEnrollmentRequest(ctx context.Context, name string, patch api.PatchRequest) (*api.EnrollmentRequest, api.Status) {
	orgId := getOrgIdFromContext(ctx)

	currentObj, err := h.store.EnrollmentRequest().Get(ctx, orgId, name)
	if err != nil {
		return nil, StoreErrorToApiStatus(err, false, api.EnrollmentRequestKind, &name)
	}

	newObj := &api.EnrollmentRequest{}
	err = ApplyJSONPatch(ctx, currentObj, newObj, patch, "/api/v1/enrollmentrequests/"+name)
	if err != nil {
		return nil, api.StatusBadRequest(err.Error())
	}

	if errs := newObj.Validate(); len(errs) > 0 {
		return nil, api.StatusBadRequest(errors.Join(errs...).Error())
	}
	if errs := currentObj.ValidateUpdate(newObj); len(errs) > 0 {
		return nil, api.StatusBadRequest(errors.Join(errs...).Error())
	}

	NilOutManagedObjectMetaProperties(&newObj.Metadata)
	newObj.Metadata.ResourceVersion = nil

<<<<<<< HEAD
	request, err := newSignRequestFromEnrollment(h.ca.Cfg, newObj)
	if err != nil {
		return nil, api.StatusBadRequest(err.Error())
	}

	if err := signer.Verify(ctx, h.ca, request); err != nil {
		return nil, api.StatusBadRequest(err.Error())
=======
	// Check and handle TPM-based enrollment requests
	if !h.handleTPMEnrollmentRequest(newObj, name) {
		// Standard CSR verification flow
		csr := enrollmentRequestToCSR(h.ca, newObj)
		signer := h.ca.GetSigner(csr.Spec.SignerName)
		if signer == nil {
			return nil, api.StatusBadRequest(fmt.Sprintf("signer %q not found", csr.Spec.SignerName))
		}

		if err := signer.Verify(ctx, csr); err != nil {
			return nil, api.StatusBadRequest(err.Error())
		}
>>>>>>> 4daede6f
	}

	result, err := h.store.EnrollmentRequest().Update(ctx, orgId, newObj, h.callbackEnrollmentRequestUpdated)
	return result, StoreErrorToApiStatus(err, false, api.EnrollmentRequestKind, &name)
}

func (h *ServiceHandler) DeleteEnrollmentRequest(ctx context.Context, name string) api.Status {
	orgId := getOrgIdFromContext(ctx)

	exists, err := h.deviceExists(ctx, name)
	if err != nil {
		return StoreErrorToApiStatus(err, false, api.DeviceKind, &name)
	}

	if exists {
		return api.StatusConflict(fmt.Sprintf("cannot delete ER %q: device exists", name))
	}

	err = h.store.EnrollmentRequest().Delete(ctx, orgId, name, h.callbackEnrollmentRequestDeleted)
	return StoreErrorToApiStatus(err, false, api.EnrollmentRequestKind, &name)
}

func (h *ServiceHandler) GetEnrollmentRequestStatus(ctx context.Context, name string) (*api.EnrollmentRequest, api.Status) {
	orgId := getOrgIdFromContext(ctx)

	result, err := h.store.EnrollmentRequest().Get(ctx, orgId, name)
	return result, StoreErrorToApiStatus(err, false, api.EnrollmentRequestKind, &name)
}

func (h *ServiceHandler) ApproveEnrollmentRequest(ctx context.Context, name string, approval api.EnrollmentRequestApproval) (*api.EnrollmentRequestApprovalStatus, api.Status) {
	orgId := getOrgIdFromContext(ctx)

	if errs := approval.Validate(); len(errs) > 0 {
		return nil, api.StatusBadRequest(errors.Join(errs...).Error())
	}
	enrollmentReq, err := h.store.EnrollmentRequest().Get(ctx, orgId, name)
	if err != nil {
		return nil, StoreErrorToApiStatus(err, false, api.EnrollmentRequestKind, &name)
	}

	approvalStatusToReturn := enrollmentReq.Status.Approval

	// if the enrollment request was already approved we should not try to approve it one more time
	if approval.Approved {
		if api.IsStatusConditionTrue(enrollmentReq.Status.Conditions, api.ConditionTypeEnrollmentRequestApproved) {
			return nil, api.StatusBadRequest("Enrollment request is already approved")
		}

		identity, err := authcommon.GetIdentity(ctx)
		if err != nil {
			status := api.StatusInternalServerError(fmt.Sprintf("failed to retrieve user identity while approving enrollment request: %v", err))
			h.CreateEvent(ctx, common.GetEnrollmentRequestApprovalFailedEvent(ctx, name, status, h.log))
			return nil, status
		}

		approvedBy := "unknown"
		if identity != nil && len(identity.Username) > 0 {
			approvedBy = identity.Username
		}

		approvalStatus := api.EnrollmentRequestApprovalStatus{
			Approved:   approval.Approved,
			Labels:     approval.Labels,
			ApprovedAt: time.Now(),
			ApprovedBy: approvedBy,
		}
		approvalStatusToReturn = &approvalStatus

		err = approveAndSignEnrollmentRequest(ctx, h.ca, enrollmentReq, &approvalStatus)
		if err != nil {
			status := api.StatusBadRequest(fmt.Sprintf("Error approving and signing enrollment request: %v", err.Error()))
			h.CreateEvent(ctx, common.GetEnrollmentRequestApprovalFailedEvent(ctx, name, status, h.log))
			return nil, status
		}

		// in case of error we return 500 as it will be caused by creating device in db and not by problem with enrollment request
		if err := h.createDeviceFromEnrollmentRequest(ctx, orgId, enrollmentReq); err != nil {
			status := api.StatusInternalServerError(fmt.Sprintf("error creating device from enrollment request: %v", err))
			h.CreateEvent(ctx, common.GetEnrollmentRequestApprovalFailedEvent(ctx, name, status, h.log))
			return nil, status
		}
	}

	// Update the enrollment request status using the specific approval callback
	_, err = h.store.EnrollmentRequest().UpdateStatus(ctx, orgId, enrollmentReq, h.callbackEnrollmentRequestApproved)
	return approvalStatusToReturn, StoreErrorToApiStatus(err, false, api.EnrollmentRequestKind, &name)
}

func (h *ServiceHandler) ReplaceEnrollmentRequestStatus(ctx context.Context, name string, er api.EnrollmentRequest) (*api.EnrollmentRequest, api.Status) {
	orgId := getOrgIdFromContext(ctx)

	addStatusIfNeeded(&er)

	result, err := h.store.EnrollmentRequest().UpdateStatus(ctx, orgId, &er, h.callbackEnrollmentRequestUpdated)
	return result, StoreErrorToApiStatus(err, false, api.EnrollmentRequestKind, &name)
}

func newSignRequestFromEnrollment(cfg *ca.Config, er *api.EnrollmentRequest) (signer.SignRequest, error) {
	var opts []signer.SignRequestOption
	if er.Status != nil && er.Status.Certificate != nil {
		certBytes := []byte(*er.Status.Certificate)
		opts = append(opts, signer.WithIssuedCertificateBytes(certBytes))
	}

	if er.Metadata.Name != nil {
		opts = append(opts, signer.WithResourceName(*er.Metadata.Name))
	}

	return signer.NewSignRequestFromBytes(cfg.DeviceEnrollmentSignerName, []byte(er.Spec.Csr), opts...)
}

func (h *ServiceHandler) allowCreationOrUpdate(ctx context.Context, orgId uuid.UUID, name string) error {
	device, err := h.store.Device().Get(ctx, orgId, name)
	if errors.Is(err, flterrors.ErrResourceNotFound) {
		return nil // Device not found: allow to create or update
	}
	if device != nil {
		return flterrors.ErrDuplicateName // Duplicate name: creation blocked
	}
	return err
}

// deviceExists checks if a device with the given name exists in the store.
// Error is returned if there is an error other than ErrResourceNotFound.
func (h *ServiceHandler) deviceExists(ctx context.Context, name string) (bool, error) {
	dev, err := h.store.Device().Get(ctx, store.NullOrgId, name)
	if errors.Is(err, flterrors.ErrResourceNotFound) {
		return false, nil
	}
	return dev != nil, err
}

// callbackEnrollmentRequestUpdated is the enrollment request-specific callback that handles enrollment request events
func (h *ServiceHandler) callbackEnrollmentRequestUpdated(ctx context.Context, resourceKind api.ResourceKind, orgId uuid.UUID, name string, oldResource, newResource interface{}, created bool, err error) {
	h.HandleGenericResourceUpdatedEvents(ctx, resourceKind, orgId, name, oldResource, newResource, created, err)
}

// callbackEnrollmentRequestDeleted is the enrollment request-specific callback that handles enrollment request deletion events
func (h *ServiceHandler) callbackEnrollmentRequestDeleted(ctx context.Context, resourceKind api.ResourceKind, orgId uuid.UUID, name string, oldResource, newResource interface{}, created bool, err error) {
	h.HandleGenericResourceDeletedEvents(ctx, resourceKind, orgId, name, oldResource, newResource, created, err)
}

// callbackEnrollmentRequestApproved is the enrollment request-specific callback that handles enrollment request approval events
func (h *ServiceHandler) callbackEnrollmentRequestApproved(ctx context.Context, resourceKind api.ResourceKind, orgId uuid.UUID, name string, oldResource, newResource interface{}, created bool, err error) {
	h.HandleEnrollmentRequestApprovedEvents(ctx, resourceKind, orgId, name, oldResource, newResource, created, err)
}<|MERGE_RESOLUTION|>--- conflicted
+++ resolved
@@ -98,21 +98,6 @@
 		return errors.New("approveAndSignEnrollmentRequest: enrollmentRequest is nil")
 	}
 
-<<<<<<< HEAD
-	request, err := newSignRequestFromEnrollment(ca.Cfg, enrollmentRequest)
-	if err != nil {
-		return fmt.Errorf("approveAndSignEnrollmentRequest: %w", err)
-	}
-
-	certPEM, err := signer.SignAsPEM(ctx, ca, request)
-	if err != nil {
-		return fmt.Errorf("approveAndSignEnrollmentRequest: %w", err)
-	}
-
-	enrollmentRequest.Status = &api.EnrollmentRequestStatus{
-		Certificate: lo.ToPtr(string(certPEM)),
-		Conditions:  []api.Condition{},
-=======
 	var certData []byte
 	var err error
 
@@ -144,17 +129,18 @@
 
 		// temporarily replace the enrollment request CSR with the embedded standard CSR
 		originalCSR := enrollmentRequest.Spec.Csr
-		enrollmentRequest.Spec.Csr = string(tpmData.StandardCSR)
-
-		csr := enrollmentRequestToCSR(ca, enrollmentRequest)
-		signer := ca.GetSigner(csr.Spec.SignerName)
-		if signer == nil {
-			enrollmentRequest.Spec.Csr = originalCSR
-			return fmt.Errorf("approveAndSignEnrollmentRequest: signer %q not found", csr.Spec.SignerName)
-		}
-
-		certData, err = signer.Sign(ctx, csr)
-
+    enrollmentRequest.Spec.Csr = string(tpmData.StandardCSR) 
+    
+    request, err := newSignRequestFromEnrollment(ca.Cfg, enrollmentRequest)
+	  if err != nil {
+		  return fmt.Errorf("approveAndSignEnrollmentRequest: %w", err)
+	  }
+
+	  certData, err = signer.SignAsPEM(ctx, ca, request)
+	  if err != nil {
+		  return fmt.Errorf("approveAndSignEnrollmentRequest: %w", err)
+	  }
+    
 		// restore original CSR
 		enrollmentRequest.Spec.Csr = originalCSR
 
@@ -163,28 +149,26 @@
 		}
 	} else {
 		// standard CSR signing flow
-		csr := enrollmentRequestToCSR(ca, enrollmentRequest)
-		signer := ca.GetSigner(csr.Spec.SignerName)
-		if signer == nil {
-			return fmt.Errorf("approveAndSignEnrollmentRequest: signer %q not found", csr.Spec.SignerName)
-		}
-
-		certData, err = signer.Sign(ctx, csr)
-		if err != nil {
-			return fmt.Errorf("approveAndSignEnrollmentRequest: %w", err)
-		}
+	  request, err := newSignRequestFromEnrollment(ca.Cfg, enrollmentRequest)
+	  if err != nil {
+		  return fmt.Errorf("approveAndSignEnrollmentRequest: %w", err)
+	  }
+
+	  certData, err := signer.SignAsPEM(ctx, ca, request)
+	  if err != nil {
+		  return fmt.Errorf("approveAndSignEnrollmentRequest: %w", err)
+	  }
 	}
 
 	// preserve existing conditions when approving
 	existingConditions := []api.Condition{}
 	if enrollmentRequest.Status != nil && enrollmentRequest.Status.Conditions != nil {
-		existingConditions = enrollmentRequest.Status.Conditions
+	  existingConditions = enrollmentRequest.Status.Conditions
 	}
 
 	enrollmentRequest.Status = &api.EnrollmentRequestStatus{
 		Certificate: lo.ToPtr(string(certData)),
 		Conditions:  existingConditions,
->>>>>>> 4daede6f
 		Approval:    approval,
 	}
 
@@ -319,27 +303,15 @@
 		return nil, api.StatusBadRequest(errors.Join(errs...).Error())
 	}
 
-<<<<<<< HEAD
-	request, err := newSignRequestFromEnrollment(h.ca.Cfg, &er)
-	if err != nil {
-		return nil, api.StatusBadRequest(err.Error())
-	}
-
-	if err := signer.Verify(ctx, h.ca, request); err != nil {
-		return nil, api.StatusBadRequest(err.Error())
-=======
-	// Check and handle TPM-based enrollment requests
 	if !h.handleTPMEnrollmentRequest(&er, *er.Metadata.Name) {
-		csr := enrollmentRequestToCSR(h.ca, &er)
-		signer := h.ca.GetSigner(csr.Spec.SignerName)
-		if signer == nil {
-			return nil, api.StatusBadRequest(fmt.Sprintf("signer %q not found", csr.Spec.SignerName))
-		}
-
-		if err := signer.Verify(ctx, csr); err != nil {
-			return nil, api.StatusBadRequest(err.Error())
-		}
->>>>>>> 4daede6f
+    request, err := newSignRequestFromEnrollment(h.ca.Cfg, &er)
+	  if err != nil {
+	    return nil, api.StatusBadRequest(err.Error())
+	  }
+
+	  if err := signer.Verify(ctx, h.ca, request); err != nil {
+      return nil, api.StatusBadRequest(err.Error())
+    }
 	}
 
 	addStatusIfNeeded(&er)
@@ -396,28 +368,17 @@
 		return nil, api.StatusBadRequest("resource name specified in metadata does not match name in path")
 	}
 
-<<<<<<< HEAD
-	request, err := newSignRequestFromEnrollment(h.ca.Cfg, &er)
-	if err != nil {
-		return nil, api.StatusBadRequest(err.Error())
-	}
-
-	if err := signer.Verify(ctx, h.ca, request); err != nil {
-		return nil, api.StatusBadRequest(err.Error())
-=======
 	// Check and handle TPM-based enrollment requests
 	if !h.handleTPMEnrollmentRequest(&er, name) {
 		// standard CSR verification flow
-		csr := enrollmentRequestToCSR(h.ca, &er)
-		signer := h.ca.GetSigner(csr.Spec.SignerName)
-		if signer == nil {
-			return nil, api.StatusBadRequest(fmt.Sprintf("signer %q not found", csr.Spec.SignerName))
-		}
-
-		if err := signer.Verify(ctx, csr); err != nil {
-			return nil, api.StatusBadRequest(err.Error())
-		}
->>>>>>> 4daede6f
+	  request, err := newSignRequestFromEnrollment(h.ca.Cfg, &er)
+	  if err != nil {
+	  	return nil, api.StatusBadRequest(err.Error())
+	  }
+
+	  if err := signer.Verify(ctx, h.ca, request); err != nil {
+	  	return nil, api.StatusBadRequest(err.Error())
+		}
 	}
 
 	addStatusIfNeeded(&er)
@@ -451,28 +412,17 @@
 	NilOutManagedObjectMetaProperties(&newObj.Metadata)
 	newObj.Metadata.ResourceVersion = nil
 
-<<<<<<< HEAD
-	request, err := newSignRequestFromEnrollment(h.ca.Cfg, newObj)
-	if err != nil {
-		return nil, api.StatusBadRequest(err.Error())
-	}
-
-	if err := signer.Verify(ctx, h.ca, request); err != nil {
-		return nil, api.StatusBadRequest(err.Error())
-=======
 	// Check and handle TPM-based enrollment requests
 	if !h.handleTPMEnrollmentRequest(newObj, name) {
 		// Standard CSR verification flow
-		csr := enrollmentRequestToCSR(h.ca, newObj)
-		signer := h.ca.GetSigner(csr.Spec.SignerName)
-		if signer == nil {
-			return nil, api.StatusBadRequest(fmt.Sprintf("signer %q not found", csr.Spec.SignerName))
-		}
-
-		if err := signer.Verify(ctx, csr); err != nil {
-			return nil, api.StatusBadRequest(err.Error())
-		}
->>>>>>> 4daede6f
+	  request, err := newSignRequestFromEnrollment(h.ca.Cfg, newObj)
+	  if err != nil {
+		  return nil, api.StatusBadRequest(err.Error())
+	  }
+
+	  if err := signer.Verify(ctx, h.ca, request); err != nil {
+		  return nil, api.StatusBadRequest(err.Error())
+		}
 	}
 
 	result, err := h.store.EnrollmentRequest().Update(ctx, orgId, newObj, h.callbackEnrollmentRequestUpdated)
