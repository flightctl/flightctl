--- conflicted
+++ resolved
@@ -339,13 +339,16 @@
 	mkdir -p bin
 
 # only trigger the rpm build when not built before or changes happened to the codebase
-<<<<<<< HEAD
-bin/.rpm: $(shell find $(ROOT_DIR)/ -name "*.go" -not -path "$(ROOT_DIR)/packaging/*") packaging/rpm/flightctl.spec packaging/systemd/flightctl-agent.service hack/build_rpms.sh $(shell find $(ROOT_DIR)/packaging/selinux -type f) | bin
-	@sudo GOMODCACHE="$(shell go env GOMODCACHE)" GOCACHE="$(shell go env GOCACHE)" $(ROOT_DIR)/hack/build_rpms.sh $(if $(RPM_MOCK_ROOT),--root $(RPM_MOCK_ROOT),)
-=======
-bin/.rpm: bin $(shell find $(ROOT_DIR)/ -name "*.go" -not -path "$(ROOT_DIR)/packaging/*") packaging/rpm/flightctl.spec packaging/systemd/flightctl-agent.service hack/build_rpms.sh $(shell find $(ROOT_DIR)/packaging/selinux -type f)
-	@sudo GOMODCACHE="$(shell go env GOMODCACHE)" GOCACHE="$(shell go env GOCACHE)" $(ROOT_DIR)/hack/build_rpms.sh --root $(if $(RPM_MOCK_ROOT),$(RPM_MOCK_ROOT),$(RPM_MOCK_ROOT_DEFAULT))
->>>>>>> 679dadbf
+bin/.rpm: $(shell find $(ROOT_DIR)/ -name "*.go" -not -path "$(ROOT_DIR)/packaging/*") \
+          packaging/rpm/flightctl.spec \
+          packaging/systemd/flightctl-agent.service \
+          hack/build_rpms.sh \
+          $(shell find $(ROOT_DIR)/packaging/selinux -type f) \
+          | bin
+	@sudo GOMODCACHE="$(shell go env GOMODCACHE)" \
+	     GOCACHE="$(shell go env GOCACHE)" \
+	     "$(ROOT_DIR)/hack/build_rpms.sh" \
+	     --root "$(if $(RPM_MOCK_ROOT),$(RPM_MOCK_ROOT),$(RPM_MOCK_ROOT_DEFAULT))"
 	@sudo chown -R $(shell id -u):$(shell id -g) bin/rpm/
 	touch bin/.rpm
 
