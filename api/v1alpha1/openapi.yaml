openapi: 3.0.1
info:
  title: Flight Control API
  version: v1alpha1
  description: |
    [Flight Control](https://flightctl.io) is a service for declarative management of fleets of edge devices and their workloads.
  contact:
    name: The Flight Control Team
    url: https://flightctl.io
    email: team@flightctl.io
  license:
    name: Apache 2.0
    url: https://www.apache.org/licenses/LICENSE-2.0.html
servers:
  - url: /
tags:
  - name: authentication
    description: Operations for authentication.
  - name: certificatesigningrequest
    description: Operations on CertificateSigningRequest resources.
  - name: device
    description: Operations on Device resources.
  - name: enrollmentrequest
    description: Operations on EnrollmentRequest resources.
  - name: event
    description: Operations for retrieving events.
  - name: fleet
    description: Operations on Fleet resources.
  - name: label
    description: Operations for retrieving labels across different resources.
  - name: organization
    description: Operations for retrieving Organization resources.
  - name: repository
    description: Operations on Repository resources.
  - name: resourcesync
    description: Operations on ResourceSync resources.
  - name: version
    description: Operations for receiving service version.
paths:
  /api/version:
    get:
      tags:
        - version
      description: Get service version.
      operationId: getVersion
      responses:
        "200":
          description: OK
          content:
            application/json:
              schema:
                $ref: '#/components/schemas/Version'
        "403":
          description: Forbidden
          content:
            application/json:
              schema:
                $ref: '#/components/schemas/Status'
        "429":
          description: Too Many Requests
          content:
            application/json:
              schema:
                $ref: '#/components/schemas/Status'
        "503":
          description: Service Unavailable
          content:
            application/json:
              schema:
                $ref: '#/components/schemas/Status'
  /api/v1/auth/config:
    get:
      tags:
        - authentication
      description: Get authentication configuration.
      operationId: authConfig
      responses:
        "200":
          description: OK
          content:
            application/json:
              schema:
                $ref: '#/components/schemas/AuthConfig'
        "418":
          description: Auth not configured
          content:
            application/json:
              schema:
                $ref: '#/components/schemas/Status'
  /api/v1/auth/validate:
    get:
      tags:
        - authentication
      description: Validate an authentication token.
      operationId: authValidate
      parameters:
        - name: Authorization
          in: header
          description: The authentication token to validate.
          schema:
            type: string
      responses:
        "200":
          description: Token valid
          content:
            application/json:
              schema:
                $ref: '#/components/schemas/Status'
        "400":
          description: Bad Request
          content:
            application/json:
              schema:
                $ref: '#/components/schemas/Status'
        "401":
          description: Token invalid
          content:
            application/json:
              schema:
                $ref: '#/components/schemas/Status'
        "418":
          description: Auth not configured
          content:
            application/json:
              schema:
                $ref: '#/components/schemas/Status'
        "500":
          description: Internal Server Error
          content:
            application/json:
              schema:
                $ref: '#/components/schemas/Status'
  /api/v1/resourcesyncs:
    get:
      tags:
        - resourcesync
      description: List ResourceSync resources.
      operationId: listResourceSyncs
      parameters:
        - name: continue
          in: query
          description: An optional parameter to query more results from the server. The value of the paramter must match the value of the 'continue' field in the previous list response.
          required: false
          schema:
            type: string
        - name: labelSelector
          in: query
          description: A selector to restrict the list of returned objects by their labels. Defaults to everything.
          schema:
            type: string
        - name: fieldSelector
          in: query
          description: A selector to restrict the list of returned objects by their fields, supporting operators like '=', '==', and '!=' (e.g., "key1=value1,key2!=value2").
          schema:
            type: string
        - name: limit
          in: query
          description: The maximum number of results returned in the list response. The server will set the 'continue' field in the list response if more results exist. The continue value may then be specified as parameter in a subsequent query.
          required: false
          schema:
            type: integer
            format: int32
      responses:
        "200":
          description: OK
          content:
            application/json:
              schema:
                $ref: '#/components/schemas/ResourceSyncList'
        "400":
          description: Bad Request
          content:
            application/json:
              schema:
                $ref: '#/components/schemas/Status'
        "401":
          description: Unauthorized
          content:
            application/json:
              schema:
                $ref: '#/components/schemas/Status'
        "403":
          description: Forbidden
          content:
            application/json:
              schema:
                $ref: '#/components/schemas/Status'
        "429":
          description: Too Many Requests
          content:
            application/json:
              schema:
                $ref: '#/components/schemas/Status'
        "503":
          description: Service Unavailable
          content:
            application/json:
              schema:
                $ref: '#/components/schemas/Status'
    post:
      tags:
        - resourcesync
      description: Create a ResourceSync resource.
      operationId: createResourceSync
      requestBody:
        content:
          application/json:
            schema:
              $ref: '#/components/schemas/ResourceSync'
        required: true
      responses:
        "201":
          description: Created
          content:
            application/json:
              schema:
                $ref: '#/components/schemas/ResourceSync'
        "400":
          description: Bad Request
          content:
            application/json:
              schema:
                $ref: '#/components/schemas/Status'
        "401":
          description: Unauthorized
          content:
            application/json:
              schema:
                $ref: '#/components/schemas/Status'
        "403":
          description: Forbidden
          content:
            application/json:
              schema:
                $ref: '#/components/schemas/Status'
        "409":
          description: Conflict
          content:
            application/json:
              schema:
                $ref: '#/components/schemas/Status'
        "429":
          description: Too Many Requests
          content:
            application/json:
              schema:
                $ref: '#/components/schemas/Status'
        "503":
          description: Service Unavailable
          content:
            application/json:
              schema:
                $ref: '#/components/schemas/Status'
  /api/v1/resourcesyncs/{name}:
    get:
      tags:
        - resourcesync
      description: Get a ResourceSync resource.
      operationId: getResourceSync
      parameters:
        - name: name
          in: path
          description: The name of the ResourceSync resource to get.
          required: true
          schema:
            type: string
      responses:
        "200":
          description: OK
          content:
            application/json:
              schema:
                $ref: '#/components/schemas/ResourceSync'
        "401":
          description: Unauthorized
          content:
            application/json:
              schema:
                $ref: '#/components/schemas/Status'
        "403":
          description: Forbidden
          content:
            application/json:
              schema:
                $ref: '#/components/schemas/Status'
        "404":
          description: Not Found
          content:
            application/json:
              schema:
                $ref: '#/components/schemas/Status'
        "429":
          description: Too Many Requests
          content:
            application/json:
              schema:
                $ref: '#/components/schemas/Status'
        "503":
          description: Service Unavailable
          content:
            application/json:
              schema:
                $ref: '#/components/schemas/Status'
    put:
      tags:
        - resourcesync
      description: Update a ResourceSync resource.
      operationId: replaceResourceSync
      parameters:
        - name: name
          in: path
          description: The name of the ResourceSync resource to update.
          required: true
          schema:
            type: string
      requestBody:
        content:
          application/json:
            schema:
              $ref: '#/components/schemas/ResourceSync'
        required: true
      responses:
        "200":
          description: OK
          content:
            application/json:
              schema:
                $ref: '#/components/schemas/ResourceSync'
        "201":
          description: Created
          content:
            application/json:
              schema:
                $ref: '#/components/schemas/ResourceSync'
        "400":
          description: Bad Request
          content:
            application/json:
              schema:
                $ref: '#/components/schemas/Status'
        "401":
          description: Unauthorized
          content:
            application/json:
              schema:
                $ref: '#/components/schemas/Status'
        "403":
          description: Forbidden
          content:
            application/json:
              schema:
                $ref: '#/components/schemas/Status'
        "404":
          description: Not Found
          content:
            application/json:
              schema:
                $ref: '#/components/schemas/Status'
        "409":
          description: Conflict
          content:
            application/json:
              schema:
                $ref: '#/components/schemas/Status'
        "429":
          description: Too Many Requests
          content:
            application/json:
              schema:
                $ref: '#/components/schemas/Status'
        "503":
          description: Service Unavailable
          content:
            application/json:
              schema:
                $ref: '#/components/schemas/Status'
    patch:
      tags:
        - resourcesync
      description: Patch a ResourceSync resource.
      operationId: patchResourceSync
      parameters:
        - name: name
          in: path
          description: The name of the ResourceSync resource to patch.
          required: true
          schema:
            type: string
      requestBody:
        content:
          application/json-patch+json:
            schema:
              $ref: '#/components/schemas/PatchRequest'
        required: true
      responses:
        "200":
          description: OK
          content:
            application/json:
              schema:
                $ref: '#/components/schemas/ResourceSync'
        "400":
          description: Bad Request
          content:
            application/json:
              schema:
                $ref: '#/components/schemas/Status'
        "401":
          description: Unauthorized
          content:
            application/json:
              schema:
                $ref: '#/components/schemas/Status'
        "403":
          description: Forbidden
          content:
            application/json:
              schema:
                $ref: '#/components/schemas/Status'
        "404":
          description: Not Found
          content:
            application/json:
              schema:
                $ref: '#/components/schemas/Status'
        "409":
          description: Conflict
          content:
            application/json:
              schema:
                $ref: '#/components/schemas/Status'
        "429":
          description: Too Many Requests
          content:
            application/json:
              schema:
                $ref: '#/components/schemas/Status'
        "503":
          description: Service Unavailable
          content:
            application/json:
              schema:
                $ref: '#/components/schemas/Status'
    delete:
      tags:
        - resourcesync
      description: Delete a ResourceSync resource.
      operationId: deleteResourceSync
      parameters:
        - name: name
          in: path
          description: The name of the ResourceSync resource to delete.
          required: true
          schema:
            type: string
      responses:
        "200":
          description: OK
          content:
            application/json:
              schema:
                $ref: '#/components/schemas/Status'
        "401":
          description: Unauthorized
          content:
            application/json:
              schema:
                $ref: '#/components/schemas/Status'
        "403":
          description: Forbidden
          content:
            application/json:
              schema:
                $ref: '#/components/schemas/Status'
        "404":
          description: Not Found
          content:
            application/json:
              schema:
                $ref: '#/components/schemas/Status'
        "429":
          description: Too Many Requests
          content:
            application/json:
              schema:
                $ref: '#/components/schemas/Status'
        "503":
          description: Service Unavailable
          content:
            application/json:
              schema:
                $ref: '#/components/schemas/Status'
  /api/v1/repositories:
    get:
      tags:
        - repository
      description: List Repository resources.
      operationId: listRepositories
      parameters:
        - name: continue
          in: query
          description: An optional parameter to query more results from the server. The value of the paramter must match the value of the 'continue' field in the previous list response.
          required: false
          schema:
            type: string
        - name: labelSelector
          in: query
          description: A selector to restrict the list of returned objects by their labels. Defaults to everything.
          schema:
            type: string
        - name: fieldSelector
          in: query
          description: A selector to restrict the list of returned objects by their fields, supporting operators like '=', '==', and '!=' (e.g., "key1=value1,key2!=value2").
          schema:
            type: string
        - name: limit
          in: query
          description: The maximum number of results returned in the list response. The server will set the 'continue' field in the list response if more results exist. The continue value may then be specified as parameter in a subsequent query.
          required: false
          schema:
            type: integer
            format: int32
      responses:
        "200":
          description: OK
          content:
            application/json:
              schema:
                $ref: '#/components/schemas/RepositoryList'
        "400":
          description: Bad Request
          content:
            application/json:
              schema:
                $ref: '#/components/schemas/Status'
        "401":
          description: Unauthorized
          content:
            application/json:
              schema:
                $ref: '#/components/schemas/Status'
        "403":
          description: Forbidden
          content:
            application/json:
              schema:
                $ref: '#/components/schemas/Status'
        "429":
          description: Too Many Requests
          content:
            application/json:
              schema:
                $ref: '#/components/schemas/Status'
        "503":
          description: Service Unavailable
          content:
            application/json:
              schema:
                $ref: '#/components/schemas/Status'
    post:
      tags:
        - repository
      description: Create a Repository resource.
      operationId: createRepository
      requestBody:
        content:
          application/json:
            schema:
              $ref: '#/components/schemas/Repository'
        required: true
      responses:
        "201":
          description: Created
          content:
            application/json:
              schema:
                $ref: '#/components/schemas/Repository'
        "400":
          description: Bad Request
          content:
            application/json:
              schema:
                $ref: '#/components/schemas/Status'
        "401":
          description: Unauthorized
          content:
            application/json:
              schema:
                $ref: '#/components/schemas/Status'
        "403":
          description: Forbidden
          content:
            application/json:
              schema:
                $ref: '#/components/schemas/Status'
        "409":
          description: Conflict
          content:
            application/json:
              schema:
                $ref: '#/components/schemas/Status'
        "429":
          description: Too Many Requests
          content:
            application/json:
              schema:
                $ref: '#/components/schemas/Status'
        "503":
          description: Service Unavailable
          content:
            application/json:
              schema:
                $ref: '#/components/schemas/Status'
  /api/v1/repositories/{name}:
    get:
      tags:
        - repository
      description: Get a Repository resource.
      operationId: getRepository
      parameters:
        - name: name
          in: path
          description: The name of the Repository resource to get.
          required: true
          schema:
            type: string
      responses:
        "200":
          description: OK
          content:
            application/json:
              schema:
                $ref: '#/components/schemas/Repository'
        "401":
          description: Unauthorized
          content:
            application/json:
              schema:
                $ref: '#/components/schemas/Status'
        "403":
          description: Forbidden
          content:
            application/json:
              schema:
                $ref: '#/components/schemas/Status'
        "404":
          description: Not Found
          content:
            application/json:
              schema:
                $ref: '#/components/schemas/Status'
        "429":
          description: Too Many Requests
          content:
            application/json:
              schema:
                $ref: '#/components/schemas/Status'
        "503":
          description: Service Unavailable
          content:
            application/json:
              schema:
                $ref: '#/components/schemas/Status'
    put:
      tags:
        - repository
      description: Update a Repository resource.
      operationId: replaceRepository
      parameters:
        - name: name
          in: path
          description: The name of the Repository resource to update.
          required: true
          schema:
            type: string
      requestBody:
        content:
          application/json:
            schema:
              $ref: '#/components/schemas/Repository'
        required: true
      responses:
        "200":
          description: OK
          content:
            application/json:
              schema:
                $ref: '#/components/schemas/Repository'
        "201":
          description: Created
          content:
            application/json:
              schema:
                $ref: '#/components/schemas/Repository'
        "400":
          description: Bad Request
          content:
            application/json:
              schema:
                $ref: '#/components/schemas/Status'
        "401":
          description: Unauthorized
          content:
            application/json:
              schema:
                $ref: '#/components/schemas/Status'
        "403":
          description: Forbidden
          content:
            application/json:
              schema:
                $ref: '#/components/schemas/Status'
        "404":
          description: Not Found
          content:
            application/json:
              schema:
                $ref: '#/components/schemas/Status'
        "409":
          description: Conflict
          content:
            application/json:
              schema:
                $ref: '#/components/schemas/Status'
        "429":
          description: Too Many Requests
          content:
            application/json:
              schema:
                $ref: '#/components/schemas/Status'
        "503":
          description: Service Unavailable
          content:
            application/json:
              schema:
                $ref: '#/components/schemas/Status'
    delete:
      tags:
        - repository
      description: Delete a Repository resource.
      operationId: deleteRepository
      parameters:
        - name: name
          in: path
          description: The name of the Repository resource to delete.
          required: true
          schema:
            type: string
      responses:
        "200":
          description: OK
          content:
            application/json:
              schema:
                $ref: '#/components/schemas/Status'
        "401":
          description: Unauthorized
          content:
            application/json:
              schema:
                $ref: '#/components/schemas/Status'
        "403":
          description: Forbidden
          content:
            application/json:
              schema:
                $ref: '#/components/schemas/Status'
        "404":
          description: Not Found
          content:
            application/json:
              schema:
                $ref: '#/components/schemas/Status'
        "429":
          description: Too Many Requests
          content:
            application/json:
              schema:
                $ref: '#/components/schemas/Status'
        "503":
          description: Service Unavailable
          content:
            application/json:
              schema:
                $ref: '#/components/schemas/Status'
    patch:
      tags:
        - repository
      description: Patch a Repository resource.
      operationId: patchRepository
      parameters:
        - name: name
          in: path
          description: The name of the Repository resource to patch.
          required: true
          schema:
            type: string
      requestBody:
        content:
          application/json-patch+json:
            schema:
              $ref: '#/components/schemas/PatchRequest'
        required: true
      responses:
        "200":
          description: OK
          content:
            application/json:
              schema:
                $ref: '#/components/schemas/Repository'
        "400":
          description: Bad Request
          content:
            application/json:
              schema:
                $ref: '#/components/schemas/Status'
        "401":
          description: Unauthorized
          content:
            application/json:
              schema:
                $ref: '#/components/schemas/Status'
        "403":
          description: Forbidden
          content:
            application/json:
              schema:
                $ref: '#/components/schemas/Status'
        "404":
          description: Not Found
          content:
            application/json:
              schema:
                $ref: '#/components/schemas/Status'
        "409":
          description: Conflict
          content:
            application/json:
              schema:
                $ref: '#/components/schemas/Status'
        "429":
          description: Too Many Requests
          content:
            application/json:
              schema:
                $ref: '#/components/schemas/Status'
        "503":
          description: Service Unavailable
          content:
            application/json:
              schema:
                $ref: '#/components/schemas/Status'
  /api/v1/devices:
    get:
      tags:
        - device
      description: List Device resources.
      operationId: listDevices
      parameters:
        - name: continue
          in: query
          description: An optional parameter to query more results from the server. The value of the paramter must match the value of the 'continue' field in the previous list response.
          required: false
          schema:
            type: string
        - name: labelSelector
          in: query
          description: A selector to restrict the list of returned objects by their labels. Defaults to everything.
          schema:
            type: string
        - name: fieldSelector
          in: query
          description: A selector to restrict the list of returned objects by their fields, supporting operators like '=', '==', and '!=' (e.g., "key1=value1,key2!=value2").
          schema:
            type: string
        - name: limit
          in: query
          description: The maximum number of results returned in the list response. The server will set the 'continue' field in the list response if more results exist. The continue value may then be specified as parameter in a subsequent query.
          required: false
          schema:
            type: integer
            format: int32
        - name: summaryOnly
          in: query
          description: A boolean flag to include only a summary of the devices. When set to true, the response will contain only the summary information. Only the 'owner' and 'labelSelector' parameters are supported when 'summaryOnly' is true.
          required: false
          schema:
            type: boolean
      responses:
        "200":
          description: OK
          content:
            application/json:
              schema:
                $ref: '#/components/schemas/DeviceList'
        "400":
          description: Bad Request
          content:
            application/json:
              schema:
                $ref: '#/components/schemas/Status'
        "401":
          description: Unauthorized
          content:
            application/json:
              schema:
                $ref: '#/components/schemas/Status'
        "403":
          description: Forbidden
          content:
            application/json:
              schema:
                $ref: '#/components/schemas/Status'
        "429":
          description: Too Many Requests
          content:
            application/json:
              schema:
                $ref: '#/components/schemas/Status'
        "503":
          description: Service Unavailable
          content:
            application/json:
              schema:
                $ref: '#/components/schemas/Status'
    post:
      tags:
        - device
      description: Create a Device resource.
      operationId: createDevice
      requestBody:
        content:
          application/json:
            schema:
              $ref: '#/components/schemas/Device'
        required: true
      responses:
        "201":
          description: Created
          content:
            application/json:
              schema:
                $ref: '#/components/schemas/Device'
        "400":
          description: Bad Request
          content:
            application/json:
              schema:
                $ref: '#/components/schemas/Status'
        "401":
          description: Unauthorized
          content:
            application/json:
              schema:
                $ref: '#/components/schemas/Status'
        "403":
          description: Forbidden
          content:
            application/json:
              schema:
                $ref: '#/components/schemas/Status'
        "409":
          description: Conflict
          content:
            application/json:
              schema:
                $ref: '#/components/schemas/Status'
        "429":
          description: Too Many Requests
          content:
            application/json:
              schema:
                $ref: '#/components/schemas/Status'
        "503":
          description: Service Unavailable
          content:
            application/json:
              schema:
                $ref: '#/components/schemas/Status'
  /api/v1/devices/{name}:
    get:
      tags:
        - device
      description: Get a Device resource.
      operationId: getDevice
      parameters:
        - name: name
          in: path
          description: The name of the Device resource to get.
          required: true
          schema:
            type: string
      responses:
        "200":
          description: OK
          content:
            application/json:
              schema:
                $ref: '#/components/schemas/Device'
        "401":
          description: Unauthorized
          content:
            application/json:
              schema:
                $ref: '#/components/schemas/Status'
        "403":
          description: Forbidden
          content:
            application/json:
              schema:
                $ref: '#/components/schemas/Status'
        "404":
          description: Not Found
          content:
            application/json:
              schema:
                $ref: '#/components/schemas/Status'
        "429":
          description: Too Many Requests
          content:
            application/json:
              schema:
                $ref: '#/components/schemas/Status'
        "503":
          description: Service Unavailable
          content:
            application/json:
              schema:
                $ref: '#/components/schemas/Status'
    put:
      tags:
        - device
      description: Update a Device resource.
      operationId: replaceDevice
      parameters:
        - name: name
          in: path
          description: The name of the Device resource to update.
          required: true
          schema:
            type: string
      requestBody:
        content:
          application/json:
            schema:
              $ref: '#/components/schemas/Device'
        required: true
      responses:
        "200":
          description: OK
          content:
            application/json:
              schema:
                $ref: '#/components/schemas/Device'
        "201":
          description: Created
          content:
            application/json:
              schema:
                $ref: '#/components/schemas/Device'
        "400":
          description: Bad Request
          content:
            application/json:
              schema:
                $ref: '#/components/schemas/Status'
        "401":
          description: Unauthorized
          content:
            application/json:
              schema:
                $ref: '#/components/schemas/Status'
        "403":
          description: Forbidden
          content:
            application/json:
              schema:
                $ref: '#/components/schemas/Status'
        "404":
          description: Not Found
          content:
            application/json:
              schema:
                $ref: '#/components/schemas/Status'
        "409":
          description: Conflict
          content:
            application/json:
              schema:
                $ref: '#/components/schemas/Status'
        "429":
          description: Too Many Requests
          content:
            application/json:
              schema:
                $ref: '#/components/schemas/Status'
        "503":
          description: Service Unavailable
          content:
            application/json:
              schema:
                $ref: '#/components/schemas/Status'
    delete:
      tags:
        - device
      description: Delete a Device resource.
      operationId: deleteDevice
      parameters:
        - name: name
          in: path
          description: The name of the Device resource to delete.
          required: true
          schema:
            type: string
      responses:
        "200":
          description: OK
          content:
            application/json:
              schema:
                $ref: '#/components/schemas/Status'
        "401":
          description: Unauthorized
          content:
            application/json:
              schema:
                $ref: '#/components/schemas/Status'
        "403":
          description: Forbidden
          content:
            application/json:
              schema:
                $ref: '#/components/schemas/Status'
        "404":
          description: Not Found
          content:
            application/json:
              schema:
                $ref: '#/components/schemas/Status'
        "429":
          description: Too Many Requests
          content:
            application/json:
              schema:
                $ref: '#/components/schemas/Status'
        "503":
          description: Service Unavailable
          content:
            application/json:
              schema:
                $ref: '#/components/schemas/Status'
    patch:
      tags:
        - device
      description: Patch a Device resource.
      operationId: patchDevice
      parameters:
        - name: name
          in: path
          description: The name of the Device resource to patch.
          required: true
          schema:
            type: string
      requestBody:
        content:
          application/json-patch+json:
            schema:
              $ref: '#/components/schemas/PatchRequest'
        required: true
      responses:
        "200":
          description: OK
          content:
            application/json:
              schema:
                $ref: '#/components/schemas/Device'
        "400":
          description: Bad Request
          content:
            application/json:
              schema:
                $ref: '#/components/schemas/Status'
        "401":
          description: Unauthorized
          content:
            application/json:
              schema:
                $ref: '#/components/schemas/Status'
        "403":
          description: Forbidden
          content:
            application/json:
              schema:
                $ref: '#/components/schemas/Status'
        "404":
          description: Not Found
          content:
            application/json:
              schema:
                $ref: '#/components/schemas/Status'
        "409":
          description: Conflict
          content:
            application/json:
              schema:
                $ref: '#/components/schemas/Status'
        "429":
          description: Too Many Requests
          content:
            application/json:
              schema:
                $ref: '#/components/schemas/Status'
        "503":
          description: Service Unavailable
          content:
            application/json:
              schema:
                $ref: '#/components/schemas/Status'
  /api/v1/devices/{name}/status:
    get:
      tags:
        - device
      description: Get the status of a Device resource.
      operationId: getDeviceStatus
      parameters:
        - name: name
          in: path
          description: The name of the Device resource to get.
          required: true
          schema:
            type: string
      responses:
        "200":
          description: OK
          content:
            application/json:
              schema:
                $ref: '#/components/schemas/Device'
        "401":
          description: Unauthorized
          content:
            application/json:
              schema:
                $ref: '#/components/schemas/Status'
        "403":
          description: Forbidden
          content:
            application/json:
              schema:
                $ref: '#/components/schemas/Status'
        "404":
          description: Not Found
          content:
            application/json:
              schema:
                $ref: '#/components/schemas/Status'
        "429":
          description: Too Many Requests
          content:
            application/json:
              schema:
                $ref: '#/components/schemas/Status'
        "503":
          description: Service Unavailable
          content:
            application/json:
              schema:
                $ref: '#/components/schemas/Status'
    patch:
      tags:
        - device
      description: Patch the status of a Device resource.
      operationId: patchDeviceStatus
      parameters:
        - name: name
          in: path
          description: The name of the Device resource to patch.
          required: true
          schema:
            type: string
      requestBody:
        content:
          application/json-patch+json:
            schema:
              $ref: '#/components/schemas/PatchRequest'
        required: true
      responses:
        "200":
          description: OK
          content:
            application/json:
              schema:
                $ref: '#/components/schemas/Device'
        "400":
          description: Bad Request
          content:
            application/json:
              schema:
                $ref: '#/components/schemas/Status'
        "401":
          description: Unauthorized
          content:
            application/json:
              schema:
                $ref: '#/components/schemas/Status'
        "403":
          description: Forbidden
          content:
            application/json:
              schema:
                $ref: '#/components/schemas/Status'
        "404":
          description: Not Found
          content:
            application/json:
              schema:
                $ref: '#/components/schemas/Status'
        "429":
          description: Too Many Requests
          content:
            application/json:
              schema:
                $ref: '#/components/schemas/Status'
        "503":
          description: Service Unavailable
          content:
            application/json:
              schema:
                $ref: '#/components/schemas/Status'
    put:
      tags:
        - device
      description: Update the status of a Device resource.
      operationId: replaceDeviceStatus
      parameters:
        - name: name
          in: path
          description: The name of the Device resource to update.
          required: true
          schema:
            type: string
      requestBody:
        content:
          application/json:
            schema:
              $ref: '#/components/schemas/Device'
        required: true
      responses:
        "200":
          description: OK
          content:
            application/json:
              schema:
                $ref: '#/components/schemas/Device'
        "400":
          description: Bad Request
          content:
            application/json:
              schema:
                $ref: '#/components/schemas/Status'
        "401":
          description: Unauthorized
          content:
            application/json:
              schema:
                $ref: '#/components/schemas/Status'
        "403":
          description: Forbidden
          content:
            application/json:
              schema:
                $ref: '#/components/schemas/Status'
        "404":
          description: Not Found
          content:
            application/json:
              schema:
                $ref: '#/components/schemas/Status'
        "409":
          description: Conflict
          content:
            application/json:
              schema:
                $ref: '#/components/schemas/Status'
        "429":
          description: Too Many Requests
          content:
            application/json:
              schema:
                $ref: '#/components/schemas/Status'
        "503":
          description: Service Unavailable
          content:
            application/json:
              schema:
                $ref: '#/components/schemas/Status'
  /api/v1/devices/{name}/decommission:
    put:
      tags:
        - device
      description: schedule the device to decommission
      operationId: decommissionDevice
      parameters:
        - name: name
          in: path
          description: The name of the Device resource to decommission.
          required: true
          schema:
            type: string
      requestBody:
        content:
          application/json:
            schema:
              $ref: '#/components/schemas/DeviceDecommission'
        required: true
      responses:
        "200":
          description: OK
          content:
            application/json:
              schema:
                $ref: '#/components/schemas/Device'
        "400":
          description: Bad Request
          content:
            application/json:
              schema:
                $ref: '#/components/schemas/Status'
        "401":
          description: Unauthorized
          content:
            application/json:
              schema:
                $ref: '#/components/schemas/Status'
        "403":
          description: Forbidden
          content:
            application/json:
              schema:
                $ref: '#/components/schemas/Status'
        "404":
          description: Not Found
          content:
            application/json:
              schema:
                $ref: '#/components/schemas/Status'
        "429":
          description: Too Many Requests
          content:
            application/json:
              schema:
                $ref: '#/components/schemas/Status'
        "503":
          description: Service Unavailable
          content:
            application/json:
              schema:
                $ref: '#/components/schemas/Status'
  /api/v1/devices/{name}/rendered:
    get:
      tags:
        - device
      description: Get the rendered device.
      operationId: getRenderedDevice
      parameters:
        - name: name
          in: path
          description: The name of the Device resource to get the rendered device specification for.
          required: true
          schema:
            type: string
        - name: knownRenderedVersion
          in: query
          description: The last known renderedVersion.
          required: false
          schema:
            type: string
      responses:
        "200":
          description: OK
          content:
            application/json:
              schema:
                $ref: '#/components/schemas/Device'
        "204":
          description: No Content
          content: {}
        "401":
          description: Unauthorized
          content:
            application/json:
              schema:
                $ref: '#/components/schemas/Status'
        "403":
          description: Forbidden
          content:
            application/json:
              schema:
                $ref: '#/components/schemas/Status'
        "404":
          description: Not Found
          content:
            application/json:
              schema:
                $ref: '#/components/schemas/Status'
        "409":
          description: Conflict
          content:
            application/json:
              schema:
                $ref: '#/components/schemas/Status'
        "429":
          description: Too Many Requests
          content:
            application/json:
              schema:
                $ref: '#/components/schemas/Status'
        "503":
          description: Service Unavailable
          content:
            application/json:
              schema:
                $ref: '#/components/schemas/Status'
  /api/v1/enrollmentconfig:
    get:
      tags:
        - enrollmentrequest
      description: Get enrollment information.
      operationId: getEnrollmentConfig
      parameters:
        - name: csr
          in: query
          description: The name of a CertificateSigningRequest resource to query for an issued certificate. If provided, the service will check if the CertificateSigningRequest contains an issued certificate and in this case include it the returned EnrollmentConfig. In all other case, the enrollment certificate field will be empty.
          required: false
          schema:
            type: string
      responses:
        "200":
          description: OK
          content:
            application/json:
              schema:
                $ref: '#/components/schemas/EnrollmentConfig'
        "400":
          description: Bad Request
          content:
            application/json:
              schema:
                $ref: '#/components/schemas/Status'
        "401":
          description: Unauthorized
          content:
            application/json:
              schema:
                $ref: '#/components/schemas/Status'
        "403":
          description: Forbidden
          content:
            application/json:
              schema:
                $ref: '#/components/schemas/Status'
        "404":
          description: Not Found
          content:
            application/json:
              schema:
                $ref: '#/components/schemas/Status'
        "429":
          description: Too Many Requests
          content:
            application/json:
              schema:
                $ref: '#/components/schemas/Status'
        "503":
          description: Service Unavailable
          content:
            application/json:
              schema:
                $ref: '#/components/schemas/Status'
  /api/v1/enrollmentrequests:
    get:
      tags:
        - enrollmentrequest
      description: List EnrollmentRequest resources.
      operationId: listEnrollmentRequests
      parameters:
        - name: continue
          in: query
          description: An optional parameter to query more results from the server. The value of the paramter must match the value of the 'continue' field in the previous list response.
          required: false
          schema:
            type: string
        - name: labelSelector
          in: query
          description: A selector to restrict the list of returned objects by their labels. Defaults to everything.
          schema:
            type: string
        - name: fieldSelector
          in: query
          description: A selector to restrict the list of returned objects by their fields, supporting operators like '=', '==', and '!=' (e.g., "key1=value1,key2!=value2").
          schema:
            type: string
        - name: limit
          in: query
          description: The maximum number of results returned in the list response. The server will set the 'continue' field in the list response if more results exist. The continue value may then be specified as parameter in a subsequent query.
          required: false
          schema:
            type: integer
            format: int32
      responses:
        "200":
          description: OK
          content:
            application/json:
              schema:
                $ref: '#/components/schemas/EnrollmentRequestList'
        "400":
          description: Bad Request
          content:
            application/json:
              schema:
                $ref: '#/components/schemas/Status'
        "401":
          description: Unauthorized
          content:
            application/json:
              schema:
                $ref: '#/components/schemas/Status'
        "403":
          description: Forbidden
          content:
            application/json:
              schema:
                $ref: '#/components/schemas/Status'
        "429":
          description: Too Many Requests
          content:
            application/json:
              schema:
                $ref: '#/components/schemas/Status'
        "503":
          description: Service Unavailable
          content:
            application/json:
              schema:
                $ref: '#/components/schemas/Status'
    post:
      tags:
        - enrollmentrequest
      description: Create an EnrollmentRequest resource.
      operationId: createEnrollmentRequest
      requestBody:
        content:
          application/json:
            schema:
              $ref: '#/components/schemas/EnrollmentRequest'
        required: true
      responses:
        "201":
          description: Created
          content:
            application/json:
              schema:
                $ref: '#/components/schemas/EnrollmentRequest'
        "400":
          description: Bad Request
          content:
            application/json:
              schema:
                $ref: '#/components/schemas/Status'
        "401":
          description: Unauthorized
          content:
            application/json:
              schema:
                $ref: '#/components/schemas/Status'
        "403":
          description: Forbidden
          content:
            application/json:
              schema:
                $ref: '#/components/schemas/Status'
        "409":
          description: Conflict
          content:
            application/json:
              schema:
                $ref: '#/components/schemas/Status'
        "429":
          description: Too Many Requests
          content:
            application/json:
              schema:
                $ref: '#/components/schemas/Status'
        "503":
          description: Service Unavailable
          content:
            application/json:
              schema:
                $ref: '#/components/schemas/Status'
  /api/v1/enrollmentrequests/{name}:
    get:
      tags:
        - enrollmentrequest
      description: Get an EnrollmentRequest resource.
      operationId: getEnrollmentRequest
      parameters:
        - name: name
          in: path
          description: The name of the EnrollmentRequest resource to get.
          required: true
          schema:
            type: string
      responses:
        "200":
          description: OK
          content:
            application/json:
              schema:
                $ref: '#/components/schemas/EnrollmentRequest'
        "401":
          description: Unauthorized
          content:
            application/json:
              schema:
                $ref: '#/components/schemas/Status'
        "403":
          description: Forbidden
          content:
            application/json:
              schema:
                $ref: '#/components/schemas/Status'
        "404":
          description: Not Found
          content:
            application/json:
              schema:
                $ref: '#/components/schemas/Status'
        "429":
          description: Too Many Requests
          content:
            application/json:
              schema:
                $ref: '#/components/schemas/Status'
        "503":
          description: Service Unavailable
          content:
            application/json:
              schema:
                $ref: '#/components/schemas/Status'
    put:
      tags:
        - enrollmentrequest
      description: Update an EnrollmentRequest resource.
      operationId: replaceEnrollmentRequest
      parameters:
        - name: name
          in: path
          description: The name of the EnrollmentRequest resource to update.
          required: true
          schema:
            type: string
      requestBody:
        content:
          application/json:
            schema:
              $ref: '#/components/schemas/EnrollmentRequest'
        required: true
      responses:
        "200":
          description: OK
          content:
            application/json:
              schema:
                $ref: '#/components/schemas/EnrollmentRequest'
        "201":
          description: Created
          content:
            application/json:
              schema:
                $ref: '#/components/schemas/EnrollmentRequest'
        "400":
          description: Bad Request
          content:
            application/json:
              schema:
                $ref: '#/components/schemas/Status'
        "401":
          description: Unauthorized
          content:
            application/json:
              schema:
                $ref: '#/components/schemas/Status'
        "403":
          description: Forbidden
          content:
            application/json:
              schema:
                $ref: '#/components/schemas/Status'
        "404":
          description: Not Found
          content:
            application/json:
              schema:
                $ref: '#/components/schemas/Status'
        "409":
          description: Conflict
          content:
            application/json:
              schema:
                $ref: '#/components/schemas/Status'
        "429":
          description: Too Many Requests
          content:
            application/json:
              schema:
                $ref: '#/components/schemas/Status'
        "503":
          description: Service Unavailable
          content:
            application/json:
              schema:
                $ref: '#/components/schemas/Status'
    patch:
      tags:
        - enrollmentrequest
      description: Patch an EnrollmentRequest resource.
      operationId: patchEnrollmentRequest
      parameters:
        - name: name
          in: path
          description: The name of the EnrollmentRequest resource to patch.
          required: true
          schema:
            type: string
      requestBody:
        content:
          application/json-patch+json:
            schema:
              $ref: '#/components/schemas/PatchRequest'
        required: true
      responses:
        "200":
          description: OK
          content:
            application/json:
              schema:
                $ref: '#/components/schemas/EnrollmentRequest'
        "400":
          description: Bad Request
          content:
            application/json:
              schema:
                $ref: '#/components/schemas/Status'
        "401":
          description: Unauthorized
          content:
            application/json:
              schema:
                $ref: '#/components/schemas/Status'
        "403":
          description: Forbidden
          content:
            application/json:
              schema:
                $ref: '#/components/schemas/Status'
        "404":
          description: Not Found
          content:
            application/json:
              schema:
                $ref: '#/components/schemas/Status'
        "409":
          description: Conflict
          content:
            application/json:
              schema:
                $ref: '#/components/schemas/Status'
        "429":
          description: Too Many Requests
          content:
            application/json:
              schema:
                $ref: '#/components/schemas/Status'
        "503":
          description: Service Unavailable
          content:
            application/json:
              schema:
                $ref: '#/components/schemas/Status'
    delete:
      tags:
        - enrollmentrequest
      description: Delete an EnrollmentRequest resource.
      operationId: deleteEnrollmentRequest
      parameters:
        - name: name
          in: path
          description: The name of the EnrollmentRequest resource to delete.
          required: true
          schema:
            type: string
      responses:
        "200":
          description: OK
          content:
            application/json:
              schema:
                $ref: '#/components/schemas/Status'
        "401":
          description: Unauthorized
          content:
            application/json:
              schema:
                $ref: '#/components/schemas/Status'
        "403":
          description: Forbidden
          content:
            application/json:
              schema:
                $ref: '#/components/schemas/Status'
        "404":
          description: Not Found
          content:
            application/json:
              schema:
                $ref: '#/components/schemas/Status'
<<<<<<< HEAD
        "409":
          description: Conflict
=======
        "429":
          description: Too Many Requests
>>>>>>> 2b80bb29
          content:
            application/json:
              schema:
                $ref: '#/components/schemas/Status'
        "503":
          description: Service Unavailable
          content:
            application/json:
              schema:
                $ref: '#/components/schemas/Status'
  /api/v1/enrollmentrequests/{name}/status:
    get:
      tags:
        - enrollmentrequest
      description: Get the status of an EnrollmentRequest resource.
      operationId: getEnrollmentRequestStatus
      parameters:
        - name: name
          in: path
          description: The name of the EnrollmentRequest resource to get.
          required: true
          schema:
            type: string
      responses:
        "200":
          description: OK
          content:
            application/json:
              schema:
                $ref: '#/components/schemas/EnrollmentRequest'
        "401":
          description: Unauthorized
          content:
            application/json:
              schema:
                $ref: '#/components/schemas/Status'
        "403":
          description: Forbidden
          content:
            application/json:
              schema:
                $ref: '#/components/schemas/Status'
        "404":
          description: Not Found
          content:
            application/json:
              schema:
                $ref: '#/components/schemas/Status'
        "429":
          description: Too Many Requests
          content:
            application/json:
              schema:
                $ref: '#/components/schemas/Status'
        "503":
          description: Service Unavailable
          content:
            application/json:
              schema:
                $ref: '#/components/schemas/Status'
    put:
      tags:
        - enrollmentrequest
      description: Update the status of an EnrollmentRequest resource.
      operationId: replaceEnrollmentRequestStatus
      parameters:
        - name: name
          in: path
          description: The name of the EnrollmentRequest resource to update.
          required: true
          schema:
            type: string
      requestBody:
        content:
          application/json:
            schema:
              $ref: '#/components/schemas/EnrollmentRequest'
        required: true
      responses:
        "200":
          description: OK
          content:
            application/json:
              schema:
                $ref: '#/components/schemas/EnrollmentRequest'
        "401":
          description: Unauthorized
          content:
            application/json:
              schema:
                $ref: '#/components/schemas/Status'
        "403":
          description: Forbidden
          content:
            application/json:
              schema:
                $ref: '#/components/schemas/Status'
        "404":
          description: Not Found
          content:
            application/json:
              schema:
                $ref: '#/components/schemas/Status'
        "429":
          description: Too Many Requests
          content:
            application/json:
              schema:
                $ref: '#/components/schemas/Status'
        "503":
          description: Service Unavailable
          content:
            application/json:
              schema:
                $ref: '#/components/schemas/Status'
    patch:
      tags:
        - enrollmentrequest
      description: Patch the status of an EnrollmentRequest resource.
      operationId: patchEnrollmentRequestStatus
      parameters:
        - name: name
          in: path
          description: The name of the EnrollmentRequest resource to patch.
          required: true
          schema:
            type: string
      requestBody:
        content:
          application/json-patch+json:
            schema:
              $ref: '#/components/schemas/PatchRequest'
        required: true
      responses:
        "200":
          description: OK
          content:
            application/json:
              schema:
                $ref: '#/components/schemas/EnrollmentRequest'
        "400":
          description: Bad Request
          content:
            application/json:
              schema:
                $ref: '#/components/schemas/Status'
        "401":
          description: Unauthorized
          content:
            application/json:
              schema:
                $ref: '#/components/schemas/Status'
        "403":
          description: Forbidden
          content:
            application/json:
              schema:
                $ref: '#/components/schemas/Status'
        "404":
          description: Not Found
          content:
            application/json:
              schema:
                $ref: '#/components/schemas/Status'
        "409":
          description: Conflict
          content:
            application/json:
              schema:
                $ref: '#/components/schemas/Status'
        "429":
          description: Too Many Requests
          content:
            application/json:
              schema:
                $ref: '#/components/schemas/Status'
        "503":
          description: Service Unavailable
          content:
            application/json:
              schema:
                $ref: '#/components/schemas/Status'
  /api/v1/enrollmentrequests/{name}/approval:
    put:
      tags:
        - enrollmentrequest
      description: Approve or deny an EnrollmentRequest.
      operationId: approveEnrollmentRequest
      parameters:
        - name: name
          in: path
          description: The name of the EnrollmentRequest to approve or deny.
          required: true
          schema:
            type: string
      requestBody:
        content:
          application/json:
            schema:
              $ref: '#/components/schemas/EnrollmentRequestApproval'
        required: true
      responses:
        "200":
          description: OK
          content:
            application/json:
              schema:
                $ref: '#/components/schemas/EnrollmentRequestApprovalStatus'
        "400":
          description: Bad Request
          content:
            application/json:
              schema:
                $ref: '#/components/schemas/Status'
        "401":
          description: Unauthorized
          content:
            application/json:
              schema:
                $ref: '#/components/schemas/Status'
        "403":
          description: Forbidden
          content:
            application/json:
              schema:
                $ref: '#/components/schemas/Status'
        "404":
          description: Not Found
          content:
            application/json:
              schema:
                $ref: '#/components/schemas/Status'
        "429":
          description: Too Many Requests
          content:
            application/json:
              schema:
                $ref: '#/components/schemas/Status'
        "503":
          description: Service Unavailable
          content:
            application/json:
              schema:
                $ref: '#/components/schemas/Status'
  /api/v1/certificatesigningrequests:
    get:
      tags:
        - certificatesigningrequest
      description: List CertificateSigningRequest resources.
      operationId: listCertificateSigningRequests
      parameters:
        - name: continue
          in: query
          description: An optional parameter to query more results from the server. The value of the paramter must match the value of the 'continue' field in the previous list response.
          required: false
          schema:
            type: string
        - name: labelSelector
          in: query
          description: A selector to restrict the list of returned objects by their labels. Defaults to everything.
          schema:
            type: string
        - name: fieldSelector
          in: query
          description: A selector to restrict the list of returned objects by their fields, supporting operators like '=', '==', and '!=' (e.g., "key1=value1,key2!=value2").
          schema:
            type: string
        - name: limit
          in: query
          description: The maximum number of results returned in the list response. The server will set the 'continue' field in the list response if more results exist. The continue value may then be specified as parameter in a subsequent query.
          required: false
          schema:
            type: integer
            format: int32
      responses:
        "200":
          description: OK
          content:
            application/json:
              schema:
                $ref: '#/components/schemas/CertificateSigningRequestList'
        "400":
          description: Bad Request
          content:
            application/json:
              schema:
                $ref: '#/components/schemas/Status'
        "401":
          description: Unauthorized
          content:
            application/json:
              schema:
                $ref: '#/components/schemas/Status'
        "403":
          description: Forbidden
          content:
            application/json:
              schema:
                $ref: '#/components/schemas/Status'
        "429":
          description: Too Many Requests
          content:
            application/json:
              schema:
                $ref: '#/components/schemas/Status'
        "503":
          description: Service Unavailable
          content:
            application/json:
              schema:
                $ref: '#/components/schemas/Status'
    post:
      tags:
        - certificatesigningrequest
      description: Create a CertificateSigningRequest resource.
      operationId: createCertificateSigningRequest
      requestBody:
        content:
          application/json:
            schema:
              $ref: '#/components/schemas/CertificateSigningRequest'
        required: true
      responses:
        "201":
          description: Created
          content:
            application/json:
              schema:
                $ref: '#/components/schemas/CertificateSigningRequest'
        "400":
          description: Bad Request
          content:
            application/json:
              schema:
                $ref: '#/components/schemas/Status'
        "401":
          description: Unauthorized
          content:
            application/json:
              schema:
                $ref: '#/components/schemas/Status'
        "403":
          description: Forbidden
          content:
            application/json:
              schema:
                $ref: '#/components/schemas/Status'
        "409":
          description: Conflict
          content:
            application/json:
              schema:
                $ref: '#/components/schemas/Status'
        "429":
          description: Too Many Requests
          content:
            application/json:
              schema:
                $ref: '#/components/schemas/Status'
        "503":
          description: Service Unavailable
          content:
            application/json:
              schema:
                $ref: '#/components/schemas/Status'
  /api/v1/certificatesigningrequests/{name}:
    patch:
      tags:
        - certificatesigningrequest
      description: Patch a CertificateSigningRequest resource.
      operationId: patchCertificateSigningRequest
      parameters:
        - name: name
          in: path
          description: The name of the CertificateSigningRequest resource to patch.
          required: true
          schema:
            type: string
      requestBody:
        content:
          application/json-patch+json:
            schema:
              $ref: '#/components/schemas/PatchRequest'
        required: true
      responses:
        "200":
          description: OK
          content:
            application/json:
              schema:
                $ref: '#/components/schemas/CertificateSigningRequest'
        "400":
          description: Bad Request
          content:
            application/json:
              schema:
                $ref: '#/components/schemas/Status'
        "401":
          description: Unauthorized
          content:
            application/json:
              schema:
                $ref: '#/components/schemas/Status'
        "404":
          description: Not Found
          content:
            application/json:
              schema:
                $ref: '#/components/schemas/Status'
        "403":
          description: Forbidden
          content:
            application/json:
              schema:
                $ref: '#/components/schemas/Status'
        "409":
          description: Conflict
          content:
            application/json:
              schema:
                $ref: '#/components/schemas/Status'
        "429":
          description: Too Many Requests
          content:
            application/json:
              schema:
                $ref: '#/components/schemas/Status'
        "503":
          description: Service Unavailable
          content:
            application/json:
              schema:
                $ref: '#/components/schemas/Status'
    get:
      tags:
        - certificatesigningrequest
      description: read the specified certificateSigningRequest
      operationId: getCertificateSigningRequest
      parameters:
        - name: name
          in: path
          description: The name of the CertificateSigningRequest resource to get.
          required: true
          schema:
            type: string
            uniqueItems: true
      responses:
        "200":
          description: OK
          content:
            application/json:
              schema:
                $ref: '#/components/schemas/CertificateSigningRequest'
        "401":
          description: Unauthorized
          content:
            application/json:
              schema:
                $ref: '#/components/schemas/Status'
        "403":
          description: Forbidden
          content:
            application/json:
              schema:
                $ref: '#/components/schemas/Status'
        "404":
          description: Not Found
          content:
            application/json:
              schema:
                $ref: '#/components/schemas/Status'
        "429":
          description: Too Many Requests
          content:
            application/json:
              schema:
                $ref: '#/components/schemas/Status'
        "503":
          description: Service Unavailable
          content:
            application/json:
              schema:
                $ref: '#/components/schemas/Status'
    put:
      tags:
        - certificatesigningrequest
      description: replace the specified CertificateSigningRequest
      operationId: replaceCertificateSigningRequest
      parameters:
        - name: name
          in: path
          description: The name of the CertificateSigningRequest resource to update.
          required: true
          schema:
            type: string
      requestBody:
        content:
          application/json:
            schema:
              $ref: '#/components/schemas/CertificateSigningRequest'
        required: true
      responses:
        "200":
          description: OK
          content:
            application/json:
              schema:
                $ref: '#/components/schemas/CertificateSigningRequest'
        "201":
          description: Created
          content:
            application/json:
              schema:
                $ref: '#/components/schemas/CertificateSigningRequest'
        "400":
          description: Bad Request
          content:
            application/json:
              schema:
                $ref: '#/components/schemas/Status'
        "401":
          description: Unauthorized
          content:
            application/json:
              schema:
                $ref: '#/components/schemas/Status'
        "403":
          description: Forbidden
          content:
            application/json:
              schema:
                $ref: '#/components/schemas/Status'
        "404":
          description: Not Found
          content:
            application/json:
              schema:
                $ref: '#/components/schemas/Status'
        "409":
          description: Conflict
          content:
            application/json:
              schema:
                $ref: '#/components/schemas/Status'
        "429":
          description: Too Many Requests
          content:
            application/json:
              schema:
                $ref: '#/components/schemas/Status'
        "503":
          description: Service Unavailable
          content:
            application/json:
              schema:
                $ref: '#/components/schemas/Status'
    delete:
      tags:
        - certificatesigningrequest
      description: delete a Certificate Signing Request
      operationId: deleteCertificateSigningRequest
      parameters:
        - name: name
          in: path
          description: The name of the CertificateSigningRequest resource to delete.
          required: true
          schema:
            type: string
      responses:
        "200":
          description: OK
          content:
            application/json:
              schema:
                $ref: '#/components/schemas/Status'
        "401":
          description: Unauthorized
          content:
            application/json:
              schema:
                $ref: '#/components/schemas/Status'
        "403":
          description: Forbidden
          content:
            application/json:
              schema:
                $ref: '#/components/schemas/Status'
        "404":
          description: Not Found
          content:
            application/json:
              schema:
                $ref: '#/components/schemas/Status'
        "429":
          description: Too Many Requests
          content:
            application/json:
              schema:
                $ref: '#/components/schemas/Status'
        "503":
          description: Service Unavailable
          content:
            application/json:
              schema:
                $ref: '#/components/schemas/Status'
  /api/v1/certificatesigningrequests/{name}/approval:
    put:
      tags:
        - certificatesigningrequest
      description: Approve or deny a CertificateSigningRequest.
      operationId: updateCertificateSigningRequestApproval
      parameters:
        - name: name
          in: path
          description: The name of the CertificateSigningRequest to approve or deny.
          required: true
          schema:
            type: string
      requestBody:
        content:
          application/json:
            schema:
              $ref: '#/components/schemas/CertificateSigningRequest'
        required: true
      responses:
        "200":
          description: OK
          content:
            application/json:
              schema:
                $ref: '#/components/schemas/CertificateSigningRequest'
        "400":
          description: Bad Request
          content:
            application/json:
              schema:
                $ref: '#/components/schemas/Status'
        "401":
          description: Unauthorized
          content:
            application/json:
              schema:
                $ref: '#/components/schemas/Status'
        "403":
          description: Forbidden
          content:
            application/json:
              schema:
                $ref: '#/components/schemas/Status'
        "404":
          description: Not Found
          content:
            application/json:
              schema:
                $ref: '#/components/schemas/Status'
        "409":
          description: Conflict
          content:
            application/json:
              schema:
                $ref: '#/components/schemas/Status'
        "429":
          description: Too Many Requests
          content:
            application/json:
              schema:
                $ref: '#/components/schemas/Status'
        "503":
          description: Service Unavailable
          content:
            application/json:
              schema:
                $ref: '#/components/schemas/Status'
  /api/v1/fleets:
    get:
      tags:
        - fleet
      description: List Fleet resources.
      operationId: listFleets
      parameters:
        - name: continue
          in: query
          description: An optional parameter to query more results from the server. The value of the paramter must match the value of the 'continue' field in the previous list response.
          required: false
          schema:
            type: string
        - name: labelSelector
          in: query
          description: A selector to restrict the list of returned objects by their labels. Defaults to everything.
          schema:
            type: string
        - name: fieldSelector
          in: query
          description: A selector to restrict the list of returned objects by their fields, supporting operators like '=', '==', and '!=' (e.g., "key1=value1,key2!=value2").
          schema:
            type: string
        - name: limit
          in: query
          description: The maximum number of results returned in the list response. The server will set the 'continue' field in the list response if more results exist. The continue value may then be specified as parameter in a subsequent query.
          required: false
          schema:
            type: integer
            format: int32
        - name: addDevicesSummary
          in: query
          description: Include a summary of the devices in the fleet.
          required: false
          schema:
            type: boolean
      responses:
        "200":
          description: OK
          content:
            application/json:
              schema:
                $ref: '#/components/schemas/FleetList'
        "400":
          description: Bad Request
          content:
            application/json:
              schema:
                $ref: '#/components/schemas/Status'
        "401":
          description: Unauthorized
          content:
            application/json:
              schema:
                $ref: '#/components/schemas/Status'
        "403":
          description: Forbidden
          content:
            application/json:
              schema:
                $ref: '#/components/schemas/Status'
        "429":
          description: Too Many Requests
          content:
            application/json:
              schema:
                $ref: '#/components/schemas/Status'
        "503":
          description: Service Unavailable
          content:
            application/json:
              schema:
                $ref: '#/components/schemas/Status'
    post:
      tags:
        - fleet
      description: Create a Fleet resource.
      operationId: createFleet
      requestBody:
        content:
          application/json:
            schema:
              $ref: '#/components/schemas/Fleet'
        required: true
      responses:
        "201":
          description: Created
          content:
            application/json:
              schema:
                $ref: '#/components/schemas/Fleet'
        "400":
          description: Bad Request
          content:
            application/json:
              schema:
                $ref: '#/components/schemas/Status'
        "401":
          description: Unauthorized
          content:
            application/json:
              schema:
                $ref: '#/components/schemas/Status'
        "403":
          description: Forbidden
          content:
            application/json:
              schema:
                $ref: '#/components/schemas/Status'
        "409":
          description: Conflict
          content:
            application/json:
              schema:
                $ref: '#/components/schemas/Status'
        "429":
          description: Too Many Requests
          content:
            application/json:
              schema:
                $ref: '#/components/schemas/Status'
        "503":
          description: Service Unavailable
          content:
            application/json:
              schema:
                $ref: '#/components/schemas/Status'
  /api/v1/fleets/{name}:
    get:
      tags:
        - fleet
      description: Get a Fleet resource.
      operationId: getFleet
      parameters:
        - name: name
          in: path
          description: The name of the Fleet resource to get.
          required: true
          schema:
            type: string
        - name: addDevicesSummary
          in: query
          description: Include a summary of the devices in the fleet.
          required: false
          schema:
            type: boolean
      responses:
        "200":
          description: OK
          content:
            application/json:
              schema:
                $ref: '#/components/schemas/Fleet'
        "401":
          description: Unauthorized
          content:
            application/json:
              schema:
                $ref: '#/components/schemas/Status'
        "403":
          description: Forbidden
          content:
            application/json:
              schema:
                $ref: '#/components/schemas/Status'
        "404":
          description: Not Found
          content:
            application/json:
              schema:
                $ref: '#/components/schemas/Status'
        "429":
          description: Too Many Requests
          content:
            application/json:
              schema:
                $ref: '#/components/schemas/Status'
        "503":
          description: Service Unavailable
          content:
            application/json:
              schema:
                $ref: '#/components/schemas/Status'
    put:
      tags:
        - fleet
      description: Update a Fleet resource.
      operationId: replaceFleet
      parameters:
        - name: name
          in: path
          description: The name of the Fleet resource to update.
          required: true
          schema:
            type: string
      requestBody:
        content:
          application/json:
            schema:
              $ref: '#/components/schemas/Fleet'
        required: true
      responses:
        "200":
          description: OK
          content:
            application/json:
              schema:
                $ref: '#/components/schemas/Fleet'
        "201":
          description: Created
          content:
            application/json:
              schema:
                $ref: '#/components/schemas/Fleet'
        "400":
          description: Bad Request
          content:
            application/json:
              schema:
                $ref: '#/components/schemas/Status'
        "401":
          description: Unauthorized
          content:
            application/json:
              schema:
                $ref: '#/components/schemas/Status'
        "404":
          description: Not Found
          content:
            application/json:
              schema:
                $ref: '#/components/schemas/Status'
        "403":
          description: Forbidden
          content:
            application/json:
              schema:
                $ref: '#/components/schemas/Status'
        "409":
          description: Conflict
          content:
            application/json:
              schema:
                $ref: '#/components/schemas/Status'
        "429":
          description: Too Many Requests
          content:
            application/json:
              schema:
                $ref: '#/components/schemas/Status'
        "503":
          description: Service Unavailable
          content:
            application/json:
              schema:
                $ref: '#/components/schemas/Status'
    patch:
      tags:
        - fleet
      description: Patch a Fleet resource.
      operationId: patchFleet
      parameters:
        - name: name
          in: path
          description: The name of the Fleet resource to patch.
          required: true
          schema:
            type: string
      requestBody:
        content:
          application/json-patch+json:
            schema:
              $ref: '#/components/schemas/PatchRequest'
        required: true
      responses:
        "200":
          description: OK
          content:
            application/json:
              schema:
                $ref: '#/components/schemas/Fleet'
        "400":
          description: Bad Request
          content:
            application/json:
              schema:
                $ref: '#/components/schemas/Status'
        "401":
          description: Unauthorized
          content:
            application/json:
              schema:
                $ref: '#/components/schemas/Status'
        "403":
          description: Forbidden
          content:
            application/json:
              schema:
                $ref: '#/components/schemas/Status'
        "404":
          description: Not Found
          content:
            application/json:
              schema:
                $ref: '#/components/schemas/Status'
        "409":
          description: Conflict
          content:
            application/json:
              schema:
                $ref: '#/components/schemas/Status'
        "429":
          description: Too Many Requests
          content:
            application/json:
              schema:
                $ref: '#/components/schemas/Status'
        "503":
          description: Service Unavailable
          content:
            application/json:
              schema:
                $ref: '#/components/schemas/Status'
    delete:
      tags:
        - fleet
      description: Delete a Fleet resource.
      operationId: deleteFleet
      parameters:
        - name: name
          in: path
          description: The name of the Fleet resource to delete.
          required: true
          schema:
            type: string
      responses:
        "200":
          description: OK
          content:
            application/json:
              schema:
                $ref: '#/components/schemas/Status'
        "401":
          description: Unauthorized
          content:
            application/json:
              schema:
                $ref: '#/components/schemas/Status'
        "403":
          description: Forbidden
          content:
            application/json:
              schema:
                $ref: '#/components/schemas/Status'
        "404":
          description: Not Found
          content:
            application/json:
              schema:
                $ref: '#/components/schemas/Status'
        "429":
          description: Too Many Requests
          content:
            application/json:
              schema:
                $ref: '#/components/schemas/Status'
        "503":
          description: Service Unavailable
          content:
            application/json:
              schema:
                $ref: '#/components/schemas/Status'
  /api/v1/fleets/{name}/status:
    get:
      tags:
        - fleet
      description: read status of the specified Fleet
      operationId: getFleetStatus
      parameters:
        - name: name
          in: path
          description: The name of the Fleet resource to get.
          required: true
          schema:
            type: string
      responses:
        "200":
          description: OK
          content:
            application/json:
              schema:
                $ref: '#/components/schemas/Fleet'
        "401":
          description: Unauthorized
          content:
            application/json:
              schema:
                $ref: '#/components/schemas/Status'
        "403":
          description: Forbidden
          content:
            application/json:
              schema:
                $ref: '#/components/schemas/Status'
        "404":
          description: Not Found
          content:
            application/json:
              schema:
                $ref: '#/components/schemas/Status'
        "429":
          description: Too Many Requests
          content:
            application/json:
              schema:
                $ref: '#/components/schemas/Status'
        "503":
          description: Service Unavailable
          content:
            application/json:
              schema:
                $ref: '#/components/schemas/Status'
    patch:
      tags:
        - fleet
      description: Patch the status of a Fleet resource.
      operationId: patchFleetStatus
      parameters:
        - name: name
          in: path
          description: The name of the Fleet resource to patch.
          required: true
          schema:
            type: string
      requestBody:
        content:
          application/json-patch+json:
            schema:
              $ref: '#/components/schemas/PatchRequest'
        required: true
      responses:
        "200":
          description: OK
          content:
            application/json:
              schema:
                $ref: '#/components/schemas/Fleet'
        "400":
          description: Bad Request
          content:
            application/json:
              schema:
                $ref: '#/components/schemas/Status'
        "401":
          description: Unauthorized
          content:
            application/json:
              schema:
                $ref: '#/components/schemas/Status'
        "403":
          description: Forbidden
          content:
            application/json:
              schema:
                $ref: '#/components/schemas/Status'
        "404":
          description: Not Found
          content:
            application/json:
              schema:
                $ref: '#/components/schemas/Status'
        "429":
          description: Too Many Requests
          content:
            application/json:
              schema:
                $ref: '#/components/schemas/Status'
        "503":
          description: Service Unavailable
          content:
            application/json:
              schema:
                $ref: '#/components/schemas/Status'
    put:
      tags:
        - fleet
      description: replace status of the specified Fleet
      operationId: replaceFleetStatus
      parameters:
        - name: name
          in: path
          description: The name of the Fleet resource to update.
          required: true
          schema:
            type: string
      requestBody:
        content:
          application/json:
            schema:
              $ref: '#/components/schemas/Fleet'
        required: true
      responses:
        "200":
          description: OK
          content:
            application/json:
              schema:
                $ref: '#/components/schemas/Fleet'
        "401":
          description: Unauthorized
          content:
            application/json:
              schema:
                $ref: '#/components/schemas/Status'
        "403":
          description: Forbidden
          content:
            application/json:
              schema:
                $ref: '#/components/schemas/Status'
        "404":
          description: Not Found
          content:
            application/json:
              schema:
                $ref: '#/components/schemas/Status'
        "429":
          description: Too Many Requests
          content:
            application/json:
              schema:
                $ref: '#/components/schemas/Status'
        "503":
          description: Service Unavailable
          content:
            application/json:
              schema:
                $ref: '#/components/schemas/Status'
  /api/v1/fleets/{fleet}/templateversions:
    get:
      tags:
        - fleet
      description: list template versions
      operationId: listTemplateVersions
      parameters:
        - name: fleet
          in: path
          description: The owner of the template versions.
          required: true
          schema:
            type: string
        - name: continue
          in: query
          description: An optional parameter to query more results from the server. The value of the paramter must match the value of the 'continue' field in the previous list response.
          required: false
          schema:
            type: string
        - name: labelSelector
          in: query
          description: A selector to restrict the list of returned objects by their labels. Defaults to everything.
          schema:
            type: string
        - name: fieldSelector
          in: query
          description: A selector to restrict the list of returned objects by their fields, supporting operators like '=', '==', and '!=' (e.g., "key1=value1,key2!=value2").
          schema:
            type: string
        - name: limit
          in: query
          description: The maximum number of results returned in the list response. The server will set the 'continue' field in the list response if more results exist. The continue value may then be specified as parameter in a subsequent query.
          required: false
          schema:
            type: integer
            format: int32
      responses:
        "200":
          description: OK
          content:
            application/json:
              schema:
                $ref: '#/components/schemas/TemplateVersionList'
        "400":
          description: Bad Request
          content:
            application/json:
              schema:
                $ref: '#/components/schemas/Status'
        "401":
          description: Unauthorized
          content:
            application/json:
              schema:
                $ref: '#/components/schemas/Status'
        "403":
          description: Forbidden
          content:
            application/json:
              schema:
                $ref: '#/components/schemas/Status'
        "429":
          description: Too Many Requests
          content:
            application/json:
              schema:
                $ref: '#/components/schemas/Status'
        "503":
          description: Service Unavailable
          content:
            application/json:
              schema:
                $ref: '#/components/schemas/Status'
  /api/v1/fleets/{fleet}/templateversions/{name}:
    get:
      tags:
        - fleet
      description: read the specified template version
      operationId: getTemplateVersion
      parameters:
        - name: fleet
          in: path
          description: The owner of the template version.
          required: true
          schema:
            type: string
        - name: name
          in: path
          description: The name of the template version.
          required: true
          schema:
            type: string
      responses:
        "200":
          description: OK
          content:
            application/json:
              schema:
                $ref: '#/components/schemas/TemplateVersion'
        "401":
          description: Unauthorized
          content:
            application/json:
              schema:
                $ref: '#/components/schemas/Status'
        "403":
          description: Forbidden
          content:
            application/json:
              schema:
                $ref: '#/components/schemas/Status'
        "404":
          description: Not Found
          content:
            application/json:
              schema:
                $ref: '#/components/schemas/Status'
        "429":
          description: Too Many Requests
          content:
            application/json:
              schema:
                $ref: '#/components/schemas/Status'
        "503":
          description: Service Unavailable
          content:
            application/json:
              schema:
                $ref: '#/components/schemas/Status'
    delete:
      tags:
        - fleet
      description: delete a template version
      operationId: deleteTemplateVersion
      parameters:
        - name: fleet
          in: path
          description: The owner of the template version.
          required: true
          schema:
            type: string
        - name: name
          in: path
          description: The name of the template version.
          required: true
          schema:
            type: string
      responses:
        "200":
          description: OK
          content:
            application/json:
              schema:
                $ref: '#/components/schemas/Status'
        "401":
          description: Unauthorized
          content:
            application/json:
              schema:
                $ref: '#/components/schemas/Status'
        "403":
          description: Forbidden
          content:
            application/json:
              schema:
                $ref: '#/components/schemas/Status'
        "404":
          description: Not Found
          content:
            application/json:
              schema:
                $ref: '#/components/schemas/Status'
        "429":
          description: Too Many Requests
          content:
            application/json:
              schema:
                $ref: '#/components/schemas/Status'
        "503":
          description: Service Unavailable
          content:
            application/json:
              schema:
                $ref: '#/components/schemas/Status'
  /api/v1/labels:
    get:
      tags:
        - label
      description: |
        Retrieves a distinct list of labels for the specified resource type.
      operationId: listLabels
      parameters:
        - name: kind
          in: query
          description: The type of resource to retrieve labels from.
          required: true
          schema:
            type: string
            enum:
              - Device
        - name: labelSelector
          in: query
          description: A filter to retrieve labels only from resources that match the given label selector.
          schema:
            type: string
        - name: fieldSelector
          in: query
          description: A filter to retrieve labels only from resources that match the given field selector.
          schema:
            type: string
        - name: limit
          in: query
          description: The maximum number of distinct labels to return in the response.
          required: false
          schema:
            type: integer
            format: int32
      responses:
        "200":
          description: OK
          content:
            application/json:
              schema:
                $ref: '#/components/schemas/LabelList'
              examples:
                labelsExample:
                  summary: Example response for labels
                  value:
                    - "environment=production"
                    - "region=us-east-1"
                    - "tier=backend"
        "400":
          description: Bad Request
          content:
            application/json:
              schema:
                $ref: '#/components/schemas/Status'
        "401":
          description: Unauthorized
          content:
            application/json:
              schema:
                $ref: '#/components/schemas/Status'
        "403":
          description: Forbidden
          content:
            application/json:
              schema:
                $ref: '#/components/schemas/Status'
        "429":
          description: Too Many Requests
          content:
            application/json:
              schema:
                $ref: '#/components/schemas/Status'
        "503":
          description: Service Unavailable
          content:
            application/json:
              schema:
                $ref: '#/components/schemas/Status'
  /api/v1/events:
    get:
      tags:
        - event
      description: |
        Retrieves a list of events.
      operationId: listEvents
      parameters:
        - name: fieldSelector
          in: query
          description: A selector to restrict the list of returned objects by their fields, supporting operators like '=', '==', and '!=' (e.g., "key1=value1,key2!=value2").
          schema:
            type: string
        - name: order
          in: query
          description: Sort order for the results by timestamp. Defaults to 'desc' (newest first).
          schema:
            type: string
            enum:
              - asc
              - desc
            default: desc
        - name: limit
          in: query
          description: The maximum number of events to return in the response.
          schema:
            type: integer
            format: int32
        - name: continue
          in: query
          description: An optional parameter to query more results from the server. The value of the paramter must match the value of the 'continue' field in the previous list response.
          schema:
            type: string
      responses:
        "200":
          description: OK
          content:
            application/json:
              schema:
                $ref: '#/components/schemas/EventList'
        "400":
          description: Bad Request
          content:
            application/json:
              schema:
                $ref: '#/components/schemas/Status'
        "401":
          description: Unauthorized
          content:
            application/json:
              schema:
                $ref: '#/components/schemas/Status'
        "403":
          description: Forbidden
          content:
            application/json:
              schema:
                $ref: '#/components/schemas/Status'
        "429":
          description: Too Many Requests
          content:
            application/json:
              schema:
                $ref: '#/components/schemas/Status'
        "503":
          description: Service Unavailable
          content:
            application/json:
              schema:
                $ref: '#/components/schemas/Status'
  /api/v1/organizations:
    get:
      tags:
        - organization
      summary: List organizations
      description: Retrieves a list of organizations.  Only returns organizations that the user has access to.
      operationId: listOrganizations
      responses:
        "200":
          description: OK
          content:
            application/json:
              schema:
                $ref: '#/components/schemas/OrganizationList'
        "400":
          description: Bad Request
          content:
            application/json:
              schema:
                $ref: '#/components/schemas/Status'
        "401":
          description: Unauthorized
          content:
            application/json:
              schema:
                $ref: '#/components/schemas/Status'
        "403":
          description: Forbidden
          content:
            application/json:
              schema:
                $ref: '#/components/schemas/Status'
        "429":
          description: Too Many Requests
          content:
            application/json:
              schema:
                $ref: '#/components/schemas/Status'
        "503":
          description: Service Unavailable
          content:
            application/json:
              schema:
                $ref: '#/components/schemas/Status'
components:
  securitySchemes:
    bearerAuth:
      type: http
      scheme: bearer
      bearerFormat: JWT
    orgId:
      type: apiKey
      in: query
      name: org_id
      description: The UUID of the organization that owns the resource.  Maps to an organizations metadata.name.
  schemas:
    ResourceKind:
      type: string
      enum: [CertificateSigningRequest, EnrollmentRequest, Device, Fleet, Repository, ResourceSync, TemplateVersion]
      description: Resource types exposed via the API.
    DeviceDecommissionTargetType:
      type: string
      enum:
        - "Unenroll"
        - "FactoryReset"
      x-enum-varnames:
        - "DeviceDecommissionTargetTypeUnenroll"
        - "DeviceDecommissionTargetTypeFactoryReset"
      description: Specifies the desired decommissioning method of the device.
    DeviceDecommission:
      type: object
      properties:
        target:
          $ref: '#/components/schemas/DeviceDecommissionTargetType'
      required:
        - target
      description: Metadata about a device decommissioning request.
    PatchRequest:
      type: array
      items:
        type: object
        additionalProperties: false
        required:
          - op
          - path
        properties:
          path:
            description: A JSON Pointer path.
            type: string
          value:
            description: The value to add or replace.
          op:
            description: The operation to perform.
            type: string
            enum:
              - add
              - replace
              - remove
    Repository:
      type: object
      properties:
        apiVersion:
          type: string
          description: 'APIVersion defines the versioned schema of this representation of an object. Servers should convert recognized schemas to the latest internal value, and may reject unrecognized values. More info: https://git.k8s.io/community/contributors/devel/sig-architecture/api-conventions.md#resources.'
        kind:
          type: string
          description: 'Kind is a string value representing the REST resource this object represents. Servers may infer this from the endpoint the client submits requests to. Cannot be updated. In CamelCase. More info: https://git.k8s.io/community/contributors/devel/sig-architecture/api-conventions.md#types-kinds.'
        metadata:
          $ref: '#/components/schemas/ObjectMeta'
        spec:
          $ref: '#/components/schemas/RepositorySpec'
        status:
          $ref: '#/components/schemas/RepositoryStatus'
      required:
        - apiVersion
        - kind
        - metadata
        - spec
      description: Repository represents a Git repository or an HTTP endpoint.
    HttpConfig:
      type: object
      description: Configuration for HTTP transport.
      additionalProperties: false
      properties:
        username:
          type: string
          description: The username for auth with HTTP transport.
        password:
          type: string
          description: The password for auth with HTTP transport.
          format: password
        tls.crt:
          type: string
          description: Base64 encoded TLS cert data.
          format: password
        tls.key:
          type: string
          description: Base64 encoded TLS cert key.
          format: password
        ca.crt:
          type: string
          description: Base64 encoded root CA.
        skipServerVerification:
          type: boolean
          description: Skip remote server verification.
        token:
          type: string
          description: The token for auth with HTTP transport.
          format: password
    HttpRepoSpec:
      type: object
      additionalProperties: false
      properties:
        url:
          type: string
          description: 'The HTTP URL to call or clone from.'
        type:
          $ref: "#/components/schemas/RepoSpecType"
        httpConfig:
          $ref: "#/components/schemas/HttpConfig"
        validationSuffix:
          type: string
          description: 'URL suffix used only for validating access to the repository. Users might use the URL field as a root URL to be used by config sources adding suffixes. This will help with the validation of the http endpoint.'
      required:
        - url
        - type
        - httpConfig
    SshConfig:
      type: object
      description: Configuration for SSH transport.
      additionalProperties: false
      properties:
        sshPrivateKey:
          type: string
          description: 'Base64 encoded private SSH key.'
          format: password
        privateKeyPassphrase:
          type: string
          description: 'The passphrase for sshPrivateKey.'
          format: password
        skipServerVerification:
          type: boolean
          description: 'Skip remote server verification.'
    SshRepoSpec:
      type: object
      additionalProperties: false
      properties:
        url:
          type: string
          description: 'The SSH Git repository URL to clone from.'
        type:
          $ref: "#/components/schemas/RepoSpecType"
        sshConfig:
          $ref: "#/components/schemas/SshConfig"
      required:
        - url
        - type
        - sshConfig
    GenericRepoSpec:
      type: object
      additionalProperties: false
      properties:
        url:
          type: string
          description: 'The (possibly remote) repository URL.'
        type:
          $ref: "#/components/schemas/RepoSpecType"
      required:
        - url
        - type
    RepositorySpec:
      type: object
      description: RepositorySpec describes a configuration repository.
      oneOf:
        - $ref: "#/components/schemas/GenericRepoSpec"
        - $ref: "#/components/schemas/HttpRepoSpec"
        - $ref: "#/components/schemas/SshRepoSpec"
    RepositoryStatus:
      type: object
      description: RepositoryStatus represents information about the status of a repository.
      properties:
        conditions:
          type: array
          description: 'Current state of the repository.'
          items:
            $ref: '#/components/schemas/Condition'
      required:
        - conditions
    RepositoryList:
      type: object
      properties:
        apiVersion:
          type: string
          description: 'APIVersion defines the versioned schema of this representation of an object. Servers should convert recognized schemas to the latest internal value, and may reject unrecognized values. More info: https://git.k8s.io/community/contributors/devel/sig-architecture/api-conventions.md#resources.'
        kind:
          type: string
          description: 'Kind is a string value representing the REST resource this object represents. Servers may infer this from the endpoint the client submits requests to. Cannot be updated. In CamelCase. More info: https://git.k8s.io/community/contributors/devel/sig-architecture/api-conventions.md#types-kinds.'
        metadata:
          $ref: '#/components/schemas/ListMeta'
        items:
          type: array
          description: 'List of repositories.'
          items:
            $ref: '#/components/schemas/Repository'
      description: RepositoryList is a list of Repositories.
      required:
        - apiVersion
        - kind
        - metadata
        - items
    RepoSpecType:
      type: string
      description: 'RepoSpecType is the type of the repository.'
      enum:
        - git
        - http
    Device:
      type: object
      properties:
        apiVersion:
          type: string
          description: 'APIVersion defines the versioned schema of this representation of an object. Servers should convert recognized schemas to the latest internal value, and may reject unrecognized values. More info: https://git.k8s.io/community/contributors/devel/sig-architecture/api-conventions.md#resources.'
        kind:
          type: string
          description: 'Kind is a string value representing the REST resource this object represents. Servers may infer this from the endpoint the client submits requests to. Cannot be updated. In CamelCase. More info: https://git.k8s.io/community/contributors/devel/sig-architecture/api-conventions.md#types-kinds.'
        metadata:
          $ref: '#/components/schemas/ObjectMeta'
        spec:
          $ref: '#/components/schemas/DeviceSpec'
        status:
          $ref: '#/components/schemas/DeviceStatus'
      required:
        - apiVersion
        - kind
        - metadata
      description: Device represents a physical device.
    DeviceConsole:
      type: object
      description: DeviceConsole represents the console connection information.
      properties:
        sessionMetadata:
          type: string
          description: Additional session metadata in the form of key=value pairs, can be used to initialize the type of terminal, console to be used, etc.
        sessionID:
          type: string
          description: The session ID for the console connection.
      required:
        - sessionMetadata
        - sessionID
      readOnly: true
    ConfigProviderSpec:
      oneOf:
        - $ref: "#/components/schemas/GitConfigProviderSpec"
        - $ref: "#/components/schemas/KubernetesSecretProviderSpec"
        - $ref: "#/components/schemas/InlineConfigProviderSpec"
        - $ref: "#/components/schemas/HttpConfigProviderSpec"
    GitConfigProviderSpec:
      type: object
      properties:
        name:
          type: string
          description: The name of the config provider.
        gitRef:
          type: object
          description: The reference to a Git configuration server.
          properties:
            repository:
              type: string
              description: The name of the Repository resource.
            targetRevision:
              type: string
              description: The revision to use from the Repository.
            path:
              type: string
              description: The path to the config in the Repository.
          required:
            - repository
            - targetRevision
            - path
      required:
      - name
      - gitRef
    KubernetesSecretProviderSpec:
      type: object
      properties:
        name:
          type: string
          description: The name of the config provider.
        secretRef:
          type: object
          description: The reference to a Kubernetes secret.
          properties:
            name:
              type: string
              description: The name of the secret.
            namespace:
              type: string
              description: The namespace of the secret.
            mountPath:
              type: string
              description: Path in the device's file system at which the secret should be mounted.
          required:
            - name
            - namespace
            - mountPath
      required:
      - name
      - secretRef
    InlineConfigProviderSpec:
      type: object
      properties:
        name:
          type: string
          description: The name of the config provider.
        inline:
          type: array
          description: A list of files to create on the device.
          items:
            $ref: '#/components/schemas/FileSpec'
      required:
      - name
      - inline
    FileSpec:
      allOf:
        - $ref: "#/components/schemas/FileContent"
        - $ref: "#/components/schemas/FileMetadata"
        - $ref: "#/components/schemas/AbsolutePath"
        - type: object
          required:
            - path
            - content
    FileContent:
      description: The content of a file.
      type: object
      properties:
        content:
          type: string
          description: The plain text (UTF-8) or base64-encoded content of the file.
        contentEncoding:
          $ref: "#/components/schemas/EncodingType"
    AbsolutePath:
      type: object
      description: Represents an absolute file path.
      properties:
        path:
          type: string
          description: The absolute path to a file on the system. Note that any existing file will be overwritten.
          example: "/var/log/app.log"
    RelativePath:
      type: object
      description: Represents a relative file path.
      properties:
        path:
          type: string
          description: A relative file path on the system. Note that any existing file will be overwritten.
          example: "src/index.js"
    EncodingType:
      type: string
      description: Specifies the encoding type used for data representation.
      enum:
        - plain
        - base64
      x-enum-varnames:
        - "EncodingPlain"
        - "EncodingBase64"
    FileMetadata:
      description: File metadata.
      type: object
      properties:
        mode:
          type: integer
          description: The file's permission mode. You may specify the more familiar octal with a leading zero (e.g., 0644) or as a decimal without a leading zero (e.g., 420). Setuid/setgid/sticky bits are supported. If not specified, the permission mode for files defaults to 0644.
        user:
          type: string
          description: The file's owner, specified either as a name or numeric ID. Defaults to "root".
        group:
          type: string
          description: The file's group, specified either as a name or numeric ID. Defaults to "root".
    HttpConfigProviderSpec:
      type: object
      properties:
        name:
          type: string
          description: The name of the config provider.
        httpRef:
          type: object
          description: The reference to an HTTP configuration server.
          properties:
            repository:
              type: string
              description: The name of the repository resource to use as the sync source.
            suffix:
              type: string
              description: 'Part of the URL that comes after the base URL. It can include query parameters such as: "/path/to/endpoint?query=param".'
            filePath:
              type: string
              description: Path in the device's file system to which the content returned by the HTTP sever should be written.
          required:
          - repository
          - filePath
      required:
      - name
      - httpRef
    ApplicationProviderSpec:
      type: object
      allOf:
        - $ref: '#/components/schemas/ApplicationEnvVars'
        - type: object
          properties:
            name:
              type: string
              description: The application name must be 1–253 characters long, start with a letter or number, and contain no whitespace.
            appType:
              $ref: '#/components/schemas/AppType'
        - oneOf:
            - $ref: '#/components/schemas/ImageApplicationProviderSpec'
            - $ref: '#/components/schemas/InlineApplicationProviderSpec'
    ImageApplicationProviderSpec:
      type: object
      allOf:
        - $ref: '#/components/schemas/ApplicationVolumeProviderSpec'
        - type: object
          properties:
            image:
              type: string
              description: Reference to the container image for the application package.
          required:
            - image
    InlineApplicationProviderSpec:
      type: object
      allOf:
        - $ref: '#/components/schemas/ApplicationVolumeProviderSpec'
        - type: object
          properties:
            inline:
              type: array
              description: A list of application content.
              items:
                $ref: "#/components/schemas/ApplicationContent"
          required:
            - inline
    ApplicationVolumeProviderSpec:
      type: object
      properties:
        volumes:
          type: array
          description: List of application volumes.
          items:
            $ref: "#/components/schemas/ApplicationVolume"
    ApplicationVolume:
      allOf:
        - type: object
          description: Defines a named volume used by an application.
          properties:
            name:
              type: string
              description: Unique name of the volume used within the application.
          required:
            - name
        - oneOf:
            - $ref: "#/components/schemas/ImageVolumeProviderSpec"
    ImageVolumeProviderSpec:
      type: object
      properties:
        image:
          $ref: '#/components/schemas/ImageVolumeSource'
      required:
        - image
    ImageVolumeSource:
      type: object
      description: Describes the source of an OCI-compliant image or artifact.
      properties:
        reference:
          type: string
          description: Reference to an OCI-compliant image or artifact in a registry. This may be a container image or another type of OCI artifact, as long as it conforms to the OCI image specification.
        pullPolicy:
          $ref: '#/components/schemas/ImagePullPolicy'
      required:
        - reference
    ApplicationContent:
        allOf:
          - $ref: '#/components/schemas/FileContent'
          - $ref: '#/components/schemas/RelativePath'
          - type: object
            required:
              - path
    ApplicationEnvVars:
      type: object
      properties:
        envVars:
          type: object
          description: Environment variable key-value pairs, injected during runtime. The key and value each must be between 1 and 253 characters.
          additionalProperties:
            type: string
    AppType:
      type: string
      description: The type of the application.
      enum:
        - "compose"
      x-enum-varnames:
        - "AppTypeCompose"
    ResourceMonitor:
      oneOf:
        - $ref: '#/components/schemas/CpuResourceMonitorSpec'
        - $ref: '#/components/schemas/MemoryResourceMonitorSpec'
        - $ref: '#/components/schemas/DiskResourceMonitorSpec'
      discriminator:
        propertyName: monitorType
        mapping:
          CPU: '#/components/schemas/CpuResourceMonitorSpec'
          Memory: '#/components/schemas/MemoryResourceMonitorSpec'
          Disk: '#/components/schemas/DiskResourceMonitorSpec'
      required:
        - monitorType
    ResourceMonitorSpec:
      type: object
      description: Specification for monitoring a resource.
      properties:
        alertRules:
          type: array
          items:
            $ref: '#/components/schemas/ResourceAlertRule'
          description: Array of alert rules. Only one alert per severity is allowed.
        samplingInterval:
          type: string
          pattern: '^[1-9]\d*[smh]$'
          description: "Duration between monitor samples. Format: positive integer followed by 's' for seconds, 'm' for minutes, 'h' for hours."
      required:
        - monitorType
        - alertRules
        - samplingInterval
    CpuResourceMonitorSpec:
      allOf:
        - type: object
          required: [ monitorType ]
          properties:
            monitorType:
              type: string
              description: The type of resource to monitor.
        - $ref: '#/components/schemas/ResourceMonitorSpec'
    MemoryResourceMonitorSpec:
      allOf:
        - type: object
          required: [ monitorType ]
          properties:
            monitorType:
              type: string
              description: The type of resource to monitor.
        - $ref: '#/components/schemas/ResourceMonitorSpec'
    DiskResourceMonitorSpec:
      allOf:
        - $ref: '#/components/schemas/ResourceMonitorSpec'
        - type: object
          required: [ monitorType ]
          properties:
            monitorType:
              type: string
              description: The type of resource to monitor.
        - type: object
          description: Specification for monitoring disk usage.
          required:
            - path
          properties:
            path:
              type: string
              description: The directory path to monitor for disk usage.
    ResourceAlertRule:
      type: object
      properties:
        severity:
          $ref: '#/components/schemas/ResourceAlertSeverityType'
        duration:
          type: string
          pattern: '^\d+[smh]$'
          description: "Duration is the time over which the average usage is observed before alerting. Format: positive integer followed by 's' for seconds, 'm' for minutes, 'h' for hours."
        percentage:
          type: number
          description: The percentage of usage that triggers the alert.
        description:
          type: string
          description: A human-readable description of the alert.
      required:
        - severity
        - duration
        - percentage
        - description
    ResourceAlertSeverityType:
      type: string
      description: Severity of the alert.
      enum:
        - "Warning"
        - "Critical"
        - "Info"
      x-enum-varnames:
        - "ResourceAlertSeverityTypeWarning"
        - "ResourceAlertSeverityTypeCritical"
        - "ResourceAlertSeverityTypeInfo"
    DeviceLifecycleHookType:
      type: string
      enum:
      - 'BeforeUpdating'
      - 'AfterUpdating'
      - 'BeforeRebooting'
      - 'AfterRebooting'
      x-enum-varnames:
        - "DeviceLifecycleHookBeforeUpdating"
        - "DeviceLifecycleHookAfterUpdating"
        - "DeviceLifecycleHookBeforeRebooting"
        - "DeviceLifecycleHookAfterRebooting"
    HookAction:
      allOf:
      - type: object
        properties:
          if:
            type: array
            description: Conditions that must be met for the action to be executed.
            items:
              $ref: '#/components/schemas/HookCondition'
          timeout:
            type: string
            pattern: '^(?:[1-9]\d*)?\d[smh]$'
            description: The maximum duration allowed for the action to complete. The duration should be specified as a positive integer followed by a time unit. Supported time units are 's' for seconds, 'm' for minutes, and 'h' for hours.
      - oneOf:
          - $ref: '#/components/schemas/HookActionRun'
          # extend hook actions
    HookCondition:
      type: object
      oneOf:
        - $ref: '#/components/schemas/HookConditionPathOp'
        - $ref: '#/components/schemas/HookConditionExpression'
        # extend hook conditions
    HookConditionPathOp:
      type: object
      properties:
        path:
          type: string
          description: The absolute path to a file or directory that must have changed as condition for the action to be performed.
        op:
          type: array
          description: The operation(s) on files at or below the path that satisfy the path condition.
          items:
            $ref: '#/components/schemas/FileOperation'
      required:
        - path
        - op
    FileOperation:
      type: string
      enum:
        - "created"
        - "removed"
        - "updated"
      x-enum-varnames:
        - "FileOperationCreated"
        - "FileOperationRemoved"
        - "FileOperationUpdated"
    HookConditionExpression:
      type: string
      description: An expression that must evaluate to true as condition for the action to be performed.
    HookActionRun:
      type: object
      properties:
        run:
          type: string
          description: The command to be executed, including any arguments using standard shell syntax. This field supports multiple commands piped together, as if they were executed under a bash -c context.
        envVars:
          type: object
          description: Environment variable key-value pairs, injected during runtime.
          additionalProperties:
            type: string
        workDir:
          type: string
          description: The working directory to be used when running the command.
      required:
        - run
    DeviceUpdatePolicySpec:
      type: object
      description: Specifies the policy for managing device updates, including when updates should be downloaded and applied.
      properties:
        downloadSchedule:
          $ref: '#/components/schemas/UpdateSchedule'
        updateSchedule:
          $ref: '#/components/schemas/UpdateSchedule'
    UpdateSchedule:
      type: object
      description: Defines the schedule for automatic downloading and updates, including timing and optional timeout.
      properties:
        timeZone:
          $ref: '#/components/schemas/TimeZone'
        at:
          $ref: '#/components/schemas/CronExpression'
        startGraceDuration:
          $ref: '#/components/schemas/Duration'
      required:
        - at
    TimeZone:
      type: string
      description: Time zone identifiers follow the IANA format AREA/LOCATION, where AREA represents a continent or ocean, and LOCATION specifies a particular site within that area, for example America/New_York, Europe/Paris. Only unambiguous 3-character time zones are supported ("GMT", "UTC").
      default: "Local"
    CronExpression:
      type: string
      description: 'Cron expression format for scheduling times.

        The format is `* * * * *`:
        - Minutes: `*` matches 0-59.
        - Hours: `*` matches 0-23.
        - Day of Month: `*` matches 1-31.
        - Month: `*` matches 1-12.
        - Day of Week: `*` matches 0-6.

        Supported operators:
        - `*`: Matches any value (e.g., `*` in hours matches every hour).
        - `-`: Range (e.g., `0-8` for 12 AM to 8 AM).
        - `,`: List (e.g., `1,12` for 1st and 12th minute).
        - `/`: Step (e.g., `*/12` for every 12th minute).
        - Single value (e.g., `8` matches the 8th minute).

        Example: `* 0-8,16-23 * * *`.'
    ImagePullPolicy:
      type: string
      description: Optional. Defaults to 'IfNotPresent'. When set to 'Always', the image is pulled every time. When set to 'Never', the image must already exist on the device.
      enum:
        - "Always"
        - "IfNotPresent"
        - "Never"
      x-enum-varnames:
        - "PullAlways"
        - "PullIfNotPresent"
        - "PullNever"
      default: IfNotPresent
    DeviceList:
      type: object
      properties:
        apiVersion:
          type: string
          description: 'APIVersion defines the versioned schema of this representation of an object. Servers should convert recognized schemas to the latest internal value, and may reject unrecognized values. More info: https://git.k8s.io/community/contributors/devel/sig-architecture/api-conventions.md#resources.'
        kind:
          type: string
          description: 'Kind is a string value representing the REST resource this object represents. Servers may infer this from the endpoint the client submits requests to. Cannot be updated. In CamelCase. More info: https://git.k8s.io/community/contributors/devel/sig-architecture/api-conventions.md#types-kinds.'
        metadata:
          $ref: '#/components/schemas/ListMeta'
        items:
          type: array
          description: 'List of Devices.'
          items:
            $ref: '#/components/schemas/Device'
        summary:
          $ref: '#/components/schemas/DevicesSummary'
      description: DeviceList is a list of Devices.
      required:
        - apiVersion
        - kind
        - metadata
        - items
    DeviceOsSpec:
      type: object
      description: DeviceOsSpec describes the target OS for the device.
      properties:
        image:
          type: string
          description: The target OS image name or URL.
      required:
        - image
    DeviceStatus:
      type: object
      description: DeviceStatus represents information about the status of a device. Status may trail the actual state of a device.
      required:
        - conditions
        - systemInfo
        - applications
        - applicationsSummary
        - resources
        - integrity
        - config
        - os
        - updated
        - summary
        - lastSeen
        - lifecycle
      properties:
        conditions:
          type: array
          description: Conditions represent the observations of a the current state of a device.
          items:
            $ref: '#/components/schemas/Condition'
        systemInfo:
          $ref: "#/components/schemas/DeviceSystemInfo"
        applications:
          type: array
          description: List of device application status.
          items:
            $ref: "#/components/schemas/DeviceApplicationStatus"
        applicationsSummary:
          $ref: "#/components/schemas/DeviceApplicationsSummaryStatus"
        resources:
          $ref: "#/components/schemas/DeviceResourceStatus"
        integrity:
          $ref: "#/components/schemas/DeviceIntegrityStatus"
        config:
          $ref: "#/components/schemas/DeviceConfigStatus"
        os:
          $ref: "#/components/schemas/DeviceOsStatus"
        updated:
          $ref: "#/components/schemas/DeviceUpdatedStatus"
        summary:
          $ref: "#/components/schemas/DeviceSummaryStatus"
        lastSeen:
          type: string
          description: The last time the device was seen by the service.
          format: date-time
        lifecycle:
          $ref: '#/components/schemas/DeviceLifecycleStatus'
    DeviceSystemInfo:
      required:
        - architecture
        - bootID
        - operatingSystem
        - agentVersion
      type: object
      description: System information collected from the device.
      properties:
        architecture:
          type: string
          description: The Architecture reported by the device.
        bootID:
          type: string
          description: Boot ID reported by the device.
        operatingSystem:
          type: string
          description: The Operating System reported by the device.
        agentVersion:
          type: string
          description: The Agent version.
        customInfo:
          $ref: "#/components/schemas/CustomDeviceInfo"
      additionalProperties:
        type: string
        description: |
          Optional system attributes exposed by the agent.
          Each key corresponds to a configurable internal capability.
    CustomDeviceInfo:
      type: object
      description: User-defined information about the device.
      additionalProperties:
        type: string
        description: A user-defined custom property value.
    DeviceApplicationStatus:
      type: object
      required:
        - name
        - ready
        - restarts
        - status
      properties:
        name:
          type: string
          description: Human readable name of the application.
        ready:
          type: string
          description: The number of containers which are ready in the application.
        restarts:
          type: integer
          description: Number of restarts observed for the application.
        status:
          $ref: "#/components/schemas/ApplicationStatusType"
        volumes:
          type: array
          description: Status of volumes used by this application.
          items:
            $ref: "#/components/schemas/ApplicationVolumeStatus"
    ApplicationVolumeStatus:
      type: object
      description: Status of a volume used by an application.
      required:
        - name
        - reference
      properties:
        name:
          type: string
          description: Name of the volume.
        reference:
          type: string
          description: Reference to the deployed OCI-compliant image or artifact backing the volume.
    DeviceApplicationsSummaryStatus:
      type: object
      description: A summary of the health of applications on the device.
      required:
        - status
      properties:
        status:
          $ref: "#/components/schemas/ApplicationsSummaryStatusType"
        info:
          type: string
          description: Human readable information detailing the last application transition.
    ApplicationsSummaryStatusType:
      type: string
      description: Status of all applications on the device.
      enum:
        - "Healthy"
        - "Degraded"
        - "Error"
        - "Unknown"
      x-enum-varnames:
        - "ApplicationsSummaryStatusHealthy"
        - "ApplicationsSummaryStatusDegraded"
        - "ApplicationsSummaryStatusError"
        - "ApplicationsSummaryStatusUnknown"
    ApplicationStatusType:
      type: string
      description: Status of a single application on the device.
      enum:
        - "Preparing"
        - "Starting"
        - "Running"
        - "Error"
        - "Unknown"
        - "Completed"
      x-enum-varnames:
        - "ApplicationStatusPreparing"
        - "ApplicationStatusStarting"
        - "ApplicationStatusRunning"
        - "ApplicationStatusError"
        - "ApplicationStatusUnknown"
        - "ApplicationStatusCompleted"
    DeviceOsStatus:
      type: object
      description: Current status of the device OS.
      required:
        - image
        - imageDigest
      properties:
        image:
          type: string
          description: Version of the OS image.
        imageDigest:
          type: string
          description: The digest of the OS image (e.g. sha256:a0...).
    DeviceConfigStatus:
      type: object
      description: Current status of the device config.
      required:
        - renderedVersion
      properties:
        renderedVersion:
          type: string
          description: Rendered version of the device config.
    DeviceSummaryStatus:
      type: object
      description: A summary of the health of the device hardware and operating system resources.
      required:
        - status
      properties:
        status:
          $ref: "#/components/schemas/DeviceSummaryStatusType"
        info:
          type: string
          description: Human readable information detailing the last device status transition.
    DeviceSummaryStatusType:
      type: string
      description: Status of the device.
      enum:
        - "Online"
        - "Degraded"
        - "Error"
        - "Rebooting"
        - "PoweredOff"
        - "Unknown"
      x-enum-varnames:
        - "DeviceSummaryStatusOnline"
        - "DeviceSummaryStatusDegraded"
        - "DeviceSummaryStatusError"
        - "DeviceSummaryStatusRebooting"
        - "DeviceSummaryStatusPoweredOff"
        - "DeviceSummaryStatusUnknown"
    DeviceUpdatedStatus:
      type: object
      description: Current status of the device update.
      required:
        - status
      properties:
        status:
          $ref: "#/components/schemas/DeviceUpdatedStatusType"
        info:
          type: string
          description: Human readable information about the last device update transition.
    DeviceUpdatedStatusType:
      type: string
      description: Status type of the device update.
      enum:
        - "UpToDate"
        - "OutOfDate"
        - "Updating"
        - "Unknown"
      x-enum-varnames:
        - "DeviceUpdatedStatusUpToDate"
        - "DeviceUpdatedStatusOutOfDate"
        - "DeviceUpdatedStatusUpdating"
        - "DeviceUpdatedStatusUnknown"
    DeviceLifecycleStatus:
      type: object
      required:
        - status
      properties:
        status:
          $ref: "#/components/schemas/DeviceLifecycleStatusType"
        info:
          type: string
          description: Human readable information about the device lifecycle status.
      description: Current status of the device lifecycle.
    DeviceIntegrityCheckStatus:
      type: object
      description: DeviceIntegrityCheckStatus represents the status of the integrity check performed on the device.
      required:
        - status
      properties:
        status:
          $ref: "#/components/schemas/DeviceIntegrityCheckStatusType"
        info:
          type: string
          description: Human-readable information about the integrity check status.
    DeviceIntegrityCheckStatusType:
      type: string
      description: Status of the integrity check performed on the device.
      enum:
        - "Unknown"
        - "Unsupported"
        - "Failed"
        - "Verified"
      x-enum-varnames:
        - "DeviceIntegrityCheckStatusUnknown"
        - "DeviceIntegrityCheckStatusUnsupported"
        - "DeviceIntegrityCheckStatusFailed"
        - "DeviceIntegrityCheckStatusVerified"
    DeviceLifecycleStatusType:
      type: string
      enum:
        - "Unknown"
        - "Enrolled"
        - "Decommissioning"
        - "Decommissioned"
      x-enum-varnames:
        - "DeviceLifecycleStatusUnknown"
        - "DeviceLifecycleStatusEnrolled"
        - "DeviceLifecycleStatusDecommissioning"
        - "DeviceLifecycleStatusDecommissioned"
      description: Status type of the device lifecycle.
    DeviceIntegrityStatus:
      type: object
      description: Summary status of the integrity of the device.
      required:
        - status
      properties:
        deviceIdentity:
          $ref: "#/components/schemas/DeviceIntegrityCheckStatus"
        tpm:
          $ref: "#/components/schemas/DeviceIntegrityCheckStatus"
        status:
          $ref: "#/components/schemas/DeviceIntegrityStatusSummaryType"
        info:
          type: string
          description: Human readable information about the last integrity transition.
        lastVerified:
          type: string
          format: date-time
          description: Timestamp of the last integrity verification.
    DeviceIntegrityStatusSummaryType:
      type: string
      description: Status of the integrity of the device.
      enum:
        - "Verified"
        - "Failed"
        - "Unknown"
        - "Unsupported"
      x-enum-varnames:
        - "DeviceIntegrityStatusVerified"
        - "DeviceIntegrityStatusFailed"
        - "DeviceIntegrityStatusUnknown"
        - "DeviceIntegrityStatusUnsupported"
    DeviceResourceStatus:
      type: object
      description: Current status of the resources of the device.
      required:
        - cpu
        - memory
        - disk
      properties:
        cpu:
          $ref: "#/components/schemas/DeviceResourceStatusType"
        memory:
          $ref: "#/components/schemas/DeviceResourceStatusType"
        disk:
          $ref: "#/components/schemas/DeviceResourceStatusType"
    DeviceResourceStatusType:
      type: string
      description: The types of resource statuses.
      enum:
        - "Healthy"
        - "Warning"
        - "Critical"
        - "Error"
        - "Unknown"
      x-enum-varnames:
        - "DeviceResourceStatusHealthy"
        - "DeviceResourceStatusWarning"
        - "DeviceResourceStatusCritical"
        - "DeviceResourceStatusError"
        - "DeviceResourceStatusUnknown"

    EnrollmentRequestApproval:
      type: object
      description: EnrollmentRequestApproval contains information about the approval of a device enrollment request.
      properties:
        labels:
          type: object
          additionalProperties:
            type: string
          description: A set of labels to apply to the device.
        approved:
          type: boolean
          description: Indicates whether the request has been approved.
      required:
        - approved
    EnrollmentRequestApprovalStatus:
      description: EnrollmentRequestApprovalStatus represents information about the status of a device enrollment request approval.
      allOf:
      - $ref: "#/components/schemas/EnrollmentRequestApproval"
      - type: object
        description: EnrollmentRequestApprovalStatus contains information about the status of approval of a device enrollment request.
        properties:
          approvedBy:
            type: string
            description: The name of the approver.
          approvedAt:
            type: string
            format: date-time
            description: The time at which the request was approved.
        required:
        - approvedBy
        - approvedAt
    EnrollmentServiceAuth:
      type: object
      description: EnrollmentServiceAuth contains the client authentication information for a Flight Control enrollment service.
      properties:
        client-certificate-data:
          type: string
          description: ClientCertificateData contains PEM-encoded data from a client cert file for TLS.
        client-key-data:
          type: string
          description: ClientKeyData contains PEM-encoded data from a client key file for TLS.
      required:
        - client-certificate-data
        - client-key-data
    EnrollmentServiceService:
      type: object
      description: EnrollmentServiceService contains information about connecting to a Flight Control enrollment service.
      properties:
        certificate-authority-data:
          type: string
          description: CertificateAuthorityData contains PEM-encoded certificate authority certificates.
        server:
          type: string
          description: Server is the address of the Flight Control enrollment service (https://hostname:port).
      required:
        - certificate-authority-data
        - server
    EnrollmentService:
      type: object
      description: EnrollmentService contains information about how to communicate with a Flight Control enrollment service.
      properties:
        authentication:
          $ref: '#/components/schemas/EnrollmentServiceAuth'
        service:
          $ref: '#/components/schemas/EnrollmentServiceService'
        enrollment-ui-endpoint:
          type: string
          description: The URL of the UI that the agent uses to print the QR code and link for enrolling the device.
      required:
        - authentication
        - service
        - enrollment-ui-endpoint
    EnrollmentConfig:
      type: object
      properties:
        enrollment-service:
          $ref: '#/components/schemas/EnrollmentService'
      required:
        - enrollment-service
    EnrollmentRequest:
      type: object
      properties:
        apiVersion:
          type: string
          description: 'APIVersion defines the versioned schema of this representation of an object. Servers should convert recognized schemas to the latest internal value, and may reject unrecognized values. More info: https://git.k8s.io/community/contributors/devel/sig-architecture/api-conventions.md#resources.'
        kind:
          type: string
          description: 'Kind is a string value representing the REST resource this object represents. Servers may infer this from the endpoint the client submits requests to. Cannot be updated. In CamelCase. More info: https://git.k8s.io/community/contributors/devel/sig-architecture/api-conventions.md#types-kinds.'
        metadata:
          $ref: '#/components/schemas/ObjectMeta'
        spec:
          $ref: '#/components/schemas/EnrollmentRequestSpec'
        status:
          $ref: '#/components/schemas/EnrollmentRequestStatus'
      required:
        - apiVersion
        - kind
        - metadata
        - spec
      description: EnrollmentRequest represents a request for approval to enroll a device.
    EnrollmentRequestList:
      type: object
      properties:
        apiVersion:
          type: string
          description: 'APIVersion defines the versioned schema of this representation of an object. Servers should convert recognized schemas to the latest internal value, and may reject unrecognized values. More info: https://git.k8s.io/community/contributors/devel/sig-architecture/api-conventions.md#resources.'
        kind:
          type: string
          description: 'Kind is a string value representing the REST resource this object represents. Servers may infer this from the endpoint the client submits requests to. Cannot be updated. In CamelCase. More info: https://git.k8s.io/community/contributors/devel/sig-architecture/api-conventions.md#types-kinds.'
        metadata:
          $ref: '#/components/schemas/ListMeta'
        items:
          type: array
          description: 'List of EnrollmentRequest.'
          items:
            $ref: '#/components/schemas/EnrollmentRequest'
      required:
        - apiVersion
        - kind
        - metadata
        - items
      description: EnrollmentRequestList is a list of EnrollmentRequest.
    EnrollmentRequestSpec:
      required:
        - csr
      type: object
      properties:
        csr:
          type: string
          description: 'The PEM-encoded PKCS#10 certificate signing request.'
        deviceStatus:
          $ref: '#/components/schemas/DeviceStatus'
        labels:
          type: object
          additionalProperties:
            type: string
          description: 'A set of labels that the service will apply to this device when its enrollment is approved.'
      description: EnrollmentRequestSpec is a description of a EnrollmentRequest's target state.
    EnrollmentRequestStatus:
      type: object
      properties:
        certificate:
          type: string
          description: 'The PEM-encoded signed certificate.'
        conditions:
          type: array
          description: 'Current state of the EnrollmentRequest.'
          items:
            $ref: '#/components/schemas/Condition'
        approval:
          $ref: '#/components/schemas/EnrollmentRequestApprovalStatus'
      required:
        - conditions
      description: EnrollmentRequestStatus represents information about the status of a EnrollmentRequest.

    ResourceSync:
      type: object
      description: ResourceSync represents a reference to one or more files in a repository to sync to resource definitions.
      properties:
        apiVersion:
          type: string
          description: 'APIVersion defines the versioned schema of this representation of an object. Servers should convert recognized schemas to the latest internal value, and may reject unrecognized values. More info: https://git.k8s.io/community/contributors/devel/sig-architecture/api-conventions.md#resources.'
        kind:
          type: string
          description: 'Kind is a string value representing the REST resource this object represents. Servers may infer this from the endpoint the client submits requests to. Cannot be updated. In CamelCase. More info: https://git.k8s.io/community/contributors/devel/sig-architecture/api-conventions.md#types-kinds.'
        metadata:
          $ref: '#/components/schemas/ObjectMeta'
        spec:
          $ref: '#/components/schemas/ResourceSyncSpec'
        status:
          $ref: '#/components/schemas/ResourceSyncStatus'
      required:
        - apiVersion
        - kind
        - metadata
        - spec
    ResourceSyncSpec:
      type: object
      description: ResourceSyncSpec describes the file(s) to sync from a repository.
      properties:
        repository:
          type: string
          description: The name of the repository resource to use as the sync source.
        targetRevision:
          type: string
          description: The desired revision in the repository.
        path:
          type: string
          description: The path of a file or directory in the repository. If a directory, the directory should contain only resource definitions with no subdirectories. Each file should contain the definition of one or more resources.
      required:
      - repository
      - targetRevision
      - path
    ResourceSyncStatus:
      type: object
      properties:
        observedCommit:
          type: string
          description: The last commit hash that was synced.
        observedGeneration:
          type: integer
          format: int64
          description: The last generation that was synced.
        conditions:
          type: array
          description: Current state of a resourcesync.
          items:
            $ref: '#/components/schemas/Condition'
      required:
        - conditions
      description: ResourceSyncStatus represents information about the status of a ResourceSync.
    ResourceSyncList:
      type: object
      properties:
        apiVersion:
          type: string
          description: 'APIVersion defines the versioned schema of this representation of an object. Servers should convert recognized schemas to the latest internal value, and may reject unrecognized values. More info: https://git.k8s.io/community/contributors/devel/sig-architecture/api-conventions.md#resources.'
        kind:
          type: string
          description: 'Kind is a string value representing the REST resource this object represents. Servers may infer this from the endpoint the client submits requests to. Cannot be updated. In CamelCase. More info: https://git.k8s.io/community/contributors/devel/sig-architecture/api-conventions.md#types-kinds.'
        metadata:
          $ref: '#/components/schemas/ListMeta'
        items:
          type: array
          description: 'List of resourcesync.'
          items:
            $ref: '#/components/schemas/ResourceSync'
      required:
        - apiVersion
        - kind
        - metadata
        - items
    Fleet:
      type: object
      properties:
        apiVersion:
          type: string
          description: 'APIVersion defines the versioned schema of this representation of an object. Servers should convert recognized schemas to the latest internal value, and may reject unrecognized values. More info: https://git.k8s.io/community/contributors/devel/sig-architecture/api-conventions.md#resources.'
        kind:
          type: string
          description: 'Kind is a string value representing the REST resource this object represents. Servers may infer this from the endpoint the client submits requests to. Cannot be updated. In CamelCase. More info: https://git.k8s.io/community/contributors/devel/sig-architecture/api-conventions.md#types-kinds.'
        metadata:
          $ref: '#/components/schemas/ObjectMeta'
        spec:
          $ref: '#/components/schemas/FleetSpec'
        status:
          $ref: '#/components/schemas/FleetStatus'
      required:
        - apiVersion
        - kind
        - metadata
        - spec
      description: Fleet represents a set of devices.
    FleetList:
      type: object
      properties:
        apiVersion:
          type: string
          description: 'APIVersion defines the versioned schema of this representation of an object. Servers should convert recognized schemas to the latest internal value, and may reject unrecognized values. More info: https://git.k8s.io/community/contributors/devel/sig-architecture/api-conventions.md#resources.'
        kind:
          type: string
          description: 'Kind is a string value representing the REST resource this object represents. Servers may infer this from the endpoint the client submits requests to. Cannot be updated. In CamelCase. More info: https://git.k8s.io/community/contributors/devel/sig-architecture/api-conventions.md#types-kinds.'
        metadata:
          $ref: '#/components/schemas/ListMeta'
        items:
          type: array
          description: 'List of Fleets.'
          items:
            $ref: '#/components/schemas/Fleet'
      required:
        - apiVersion
        - kind
        - metadata
        - items
      description: FleetList is a list of Fleets.

    DisruptionBudget:
      type: object
      properties:
        groupBy:
          type: array
          items:
            type: string
            pattern: '^([A-Za-z0-9][-A-Za-z0-9_/.]*)?[A-Za-z0-9]$'
          description: List of label keys to perform grouping for the disruption budget.
        minAvailable:
          type: integer
          minimum: 1
          description: The maximum number of unavailable devices allowed during rollout.
        maxUnavailable:
          minimum: 1
          type: integer
          description: The minimum number of required available devices during rollout.
      description: DisruptionBudget defines the level of allowed disruption when rollout is in progress.

    Percentage:
      type: string
      description: Percentage is the string format representing percentage string.

    Batch:
      type: object
      properties:
        selector:
          $ref: '#/components/schemas/LabelSelector'
        successThreshold:
          $ref: '#/components/schemas/Percentage'
        limit:
          description: The maximum number or percentage of devices to update in the batch.
          oneOf:
            - $ref: '#/components/schemas/Percentage'
            - type: integer
              minimum: 1
      description: Batch is an element in batch sequence.
    Duration:
      type: string
      pattern: '^(?:[1-9]\d*)?\d[smh]$'
      description: 'The maximum duration allowed for the action to complete. The duration should be specified as a positive integer followed by a time unit. Supported time units are: `s` for seconds, `m` for minutes, `h` for hours.'
      default: "0s"

    RolloutStrategy:
      type: string
      description: The strategy of choice for device selection in rollout policy.
      enum: ['BatchSequence']

    BatchSequence:
      type: object
      description: BatchSequence defines the list of batches to be executed in sequence.
      required:
        - strategy
      properties:
        strategy:
          $ref: '#/components/schemas/RolloutStrategy'
        sequence:
          type: array
          description: A list of batch definitions.
          minItems: 1
          items:
            $ref: '#/components/schemas/Batch'

    RolloutDeviceSelection:
      type: object
      description: Describes how to select devices for rollout.
      oneOf:
        - $ref: '#/components/schemas/BatchSequence'
      discriminator:
        propertyName: strategy
        mapping:
          BatchSequence: '#/components/schemas/BatchSequence'

    RolloutPolicy:
      type: object
      properties:
        disruptionBudget:
          $ref: '#/components/schemas/DisruptionBudget'
        deviceSelection:
          $ref: '#/components/schemas/RolloutDeviceSelection'
        successThreshold:
          $ref: '#/components/schemas/Percentage'
        defaultUpdateTimeout:
          $ref: '#/components/schemas/Duration'
      description: RolloutPolicy is the rollout policy of the fleet.

    FleetSpec:
      type: object
      description: FleetSpec is a description of a fleet's target state.
      properties:
        selector:
          $ref: '#/components/schemas/LabelSelector'
        rolloutPolicy:
          $ref: '#/components/schemas/RolloutPolicy'
        template:
          type: object
          description: The template for the devices in the fleet.
          properties:
            metadata:
              $ref: '#/components/schemas/ObjectMeta'
            spec:
              $ref: '#/components/schemas/DeviceSpec'
          required:
            - spec
      required:
        - template
    DeviceSpec:
      type: object
      description: DeviceSpec describes a device.
      properties:
        updatePolicy:
          $ref: '#/components/schemas/DeviceUpdatePolicySpec'
        os:
          $ref: '#/components/schemas/DeviceOsSpec'
        config:
          type: array
          description: List of config providers.
          items:
            $ref: '#/components/schemas/ConfigProviderSpec'
        applications:
          type: array
          description: List of application providers.
          items:
            $ref: '#/components/schemas/ApplicationProviderSpec'
        systemd:
          type: object
          description: The systemd services to monitor.
          properties:
            matchPatterns:
              type: array
              description: A list of match patterns.
              items:
                type: string
                description: A single systemd unit name, with or without suffix, or a shell-style glob pattern to match against currently loaded units.
                pattern: '^[0-9a-zA-Z:\-_.\\\[\]!\-\*\?]+(@[0-9a-zA-Z:\-_.\\\[\]!\-\*\?]+)?(\.[a-zA-Z\[\]!\-\*\?]+)?$' # SystemD unit pattern supports all allowed formats for unit files and glob searches including templated services
                maxLength: 256
        resources:
          type: array
          description: 'Array of resource monitor configurations.'
          items:
            $ref: '#/components/schemas/ResourceMonitor'
        consoles:
          type: array
          description: The list of active console sessions.
          items:
            $ref: '#/components/schemas/DeviceConsole'
        decommissioning:
          $ref: '#/components/schemas/DeviceDecommission'
    FleetRolloutStatus:
      type: object
      description: FleetRolloutStatus represents information about the status of a fleet rollout.
      properties:
        currentBatch:
          type: integer
          description: The batch number currently being rolled out.
    FleetStatus:
      type: object
      description: FleetStatus represents information about the status of a fleet. Status may trail the actual state of a fleet, especially if devices of a fleet have not contacted the management service in a while.
      properties:
        rollout:
          $ref: '#/components/schemas/FleetRolloutStatus'
        conditions:
          type: array
          description: Current state of the fleet.
          items:
            $ref: '#/components/schemas/Condition'
        devicesSummary:
          $ref: '#/components/schemas/DevicesSummary'
      required:
        - conditions
    DevicesSummary:
      type: object
      description: A summary of the devices in the fleet returned when fetching a single Fleet.
      required:
      - total
      - applicationStatus
      - summaryStatus
      - updateStatus
      properties:
        total:
          type: integer
          format: int64
          description: The total number of devices in the fleet.
        applicationStatus:
          type: object
          default: {}
          additionalProperties:
            type: integer
            format: int64
          description: A breakdown of the devices in the fleet by "application" status.
        summaryStatus:
          type: object
          default: {}
          additionalProperties:
            type: integer
            format: int64
          description: A breakdown of the devices in the fleet by "summary" status.
        updateStatus:
          type: object
          default: {}
          additionalProperties:
            type: integer
            format: int64
          description: A breakdown of the devices in the fleet by "updated" status.
    TemplateVersion:
      type: object
      properties:
        apiVersion:
          type: string
          description: 'APIVersion defines the versioned schema of this representation of an object. Servers should convert recognized schemas to the latest internal value, and may reject unrecognized values. More info: https://git.k8s.io/community/contributors/devel/sig-architecture/api-conventions.md#resources.'
        kind:
          type: string
          description: 'Kind is a string value representing the REST resource this object represents. Servers may infer this from the endpoint the client submits requests to. Cannot be updated. In CamelCase. More info: https://git.k8s.io/community/contributors/devel/sig-architecture/api-conventions.md#types-kinds.'
        metadata:
          $ref: '#/components/schemas/ObjectMeta'
        spec:
          $ref: '#/components/schemas/TemplateVersionSpec'
        status:
          $ref: '#/components/schemas/TemplateVersionStatus'
      required:
        - apiVersion
        - kind
        - metadata
        - spec
      description: TemplateVersion represents a version of a template.
    TemplateVersionSpec:
      type: object
      description: TemplateVersionSpec describes a version of a device template.
      properties:
        fleet:
          type: string
          description: The fleet whose template this refers to.
      required:
        - fleet
    TemplateVersionStatus:
      description: TemplateVersionStatus represents information about the status of a template version.
      allOf:
        - $ref: '#/components/schemas/DeviceSpec'
        - type: object
          properties:
            updatedAt:
              type: string
              description: The time at which the template was last updated.
              format: date-time
            conditions:
              type: array
              description: Current state of the device.
              items:
                $ref: '#/components/schemas/Condition'
          required:
            - conditions
    TemplateVersionList:
      type: object
      properties:
        apiVersion:
          type: string
          description: 'APIVersion defines the versioned schema of this representation of an object. Servers should convert recognized schemas to the latest internal value, and may reject unrecognized values. More info: https://git.k8s.io/community/contributors/devel/sig-architecture/api-conventions.md#resources.'
        kind:
          type: string
          description: 'Kind is a string value representing the REST resource this object represents. Servers may infer this from the endpoint the client submits requests to. Cannot be updated. In CamelCase. More info: https://git.k8s.io/community/contributors/devel/sig-architecture/api-conventions.md#types-kinds.'
        metadata:
          $ref: '#/components/schemas/ListMeta'
        items:
          type: array
          description: 'List of TemplateVersions.'
          items:
            $ref: '#/components/schemas/TemplateVersion'
      required:
        - apiVersion
        - kind
        - metadata
        - items
      description: TemplateVersionList is a list of TemplateVersions.
    AuthConfig:
      type: object
      properties:
        authType:
          type: string
          description: Auth type.
        authURL:
          type: string
          description: Auth URL.
      required:
        - authType
        - authURL
      description: Auth config.
    ListMeta:
      type: object
      properties:
        continue:
          type: string
          description: May be set if the user set a limit on the number of items returned, and indicates that the server has more data available. The value is opaque and may be used to issue another request to the endpoint that served this list to retrieve the next set of available objects. Continuing a consistent list may not be possible if the server configuration has changed or more than a few minutes have passed. The resourceVersion field returned when using this continue value will be identical to the value in the first response, unless you have received this token from an error message.
        remainingItemCount:
          type: integer
          description: The number of subsequent items in the list which are not included in this list response. If the list request contained label or field selectors, then the number of remaining items is unknown and the field will be left unset and omitted during serialization. If the list is complete (either because it is not chunking or because this is the last chunk), then there are no more remaining items and this field will be left unset and omitted during serialization. Servers older than v1.15 do not set this field. The intended use of the remainingItemCount is *estimating* the size of a collection. Clients should not rely on the remainingItemCount to be set or to be exact.
          format: int64
      description: ListMeta describes metadata that synthetic resources must have, including lists and various status objects. A resource may have only one of {ObjectMeta, ListMeta}.
    ObjectMeta:
      type: object
      properties:
        creationTimestamp:
          type: string
          description: The time the object was created.
          format: date-time
        deletionTimestamp:
          type: string
          description: The time the object will be deleted.
          format: date-time
        name:
          type: string
          description: The name of the object.
        labels:
          type: object
          description: Map of string keys and values that can be used to organize and categorize (scope and select) objects.
          additionalProperties:
            type: string
        generation:
          type: integer
          description: A sequence number representing a specific generation of the desired state. Populated by the system. Read-only.
          format: int64
        owner:
          type: string
          description: A resource that owns this resource, in "kind/name" format.
        annotations:
          type: object
          additionalProperties:
            type: string
          description: Properties set by the service.
        resourceVersion:
          type: string
          description: An opaque string that identifies the server's internal version of an object.
      description: ObjectMeta is metadata that all persisted resources must have, which includes all objects users must create.

    MatchExpression:
      properties:
        key:
          type: string
          description: The label key that the selector applies to.
        operator:
          type: string
          description: The operation to apply when matching.
          enum: [In, NotIn, Exists, DoesNotExist]
        values:
          type: array
          description: The list of values to match.
          items:
            type: string
      required:
        - key
        - operator

    MatchExpressions:
      type: array
      description: A list of match expressions.
      minItems: 1
      items:
        $ref: '#/components/schemas/MatchExpression'

    LabelSelector:
      type: object
      description: A label selector is a label query over a set of resources. The result of matchLabels and matchExpressions are ANDed. Empty/null label selectors match nothing.
      properties:
        matchLabels:
          type: object
          description: A map of {key,value} pairs.
          additionalProperties:
            type: string
        matchExpressions:
          $ref: '#/components/schemas/MatchExpressions'
    LabelList:
      type: array
      items:
        type: string
      description: |
        A list of distinct labels, where each item is formatted as "key=value".
      example:
        - "environment=production"
        - "region=us-east-1"
        - "tier=backend"

    Status:
      type: object
      properties:
        apiVersion:
          type: string
          description: 'APIVersion defines the versioned schema of this representation of an object. Servers should convert recognized schemas to the latest internal value, and may reject unrecognized values. More info: https://git.k8s.io/community/contributors/devel/sig-architecture/api-conventions.md#resources.'
        kind:
          type: string
          description: 'Kind is a string value representing the REST resource this object represents. Servers may infer this from the endpoint the client submits requests to. Cannot be updated. In CamelCase. More info: https://git.k8s.io/community/contributors/devel/sig-architecture/api-conventions.md#types-kinds.'
        code:
          type: integer
          format: int32
          description: Suggested HTTP return code for this status, 0 if not set.
        message:
          type: string
          description: A human-readable description of the status of this operation.
        reason:
          type: string
          description: A machine-readable description of why this operation is in the "Failure" status. If this value is empty there is no information available. A Reason clarifies an HTTP status code but does not override it.
        status:
          type: string
          description: 'Status of the operation. One of: "Success" or "Failure". More info: https://git.k8s.io/community/contributors/devel/sig-architecture/api-conventions.md#spec-and-status.'
      description: Status is a return value for calls that don't return other objects.
      required:
        - apiVersion
        - kind
        - status
        - code
        - reason
        - message
    Condition:
      required:
        - type
        - status
        - lastTransitionTime
        - reason
        - message
      type: object
      properties:
        type:
          $ref: '#/components/schemas/ConditionType'
        status:
          $ref: '#/components/schemas/ConditionStatus'
        observedGeneration:
          type: integer
          format: int64
          description: The .metadata.generation that the condition was set based upon.
        lastTransitionTime:
          type: string
          format: date-time
          description: The last time the condition transitioned from one status to another.
        message:
          type: string
          description: Human readable message indicating details about last transition.
        reason:
          type: string
          description: A (brief) reason for the condition's last transition.
      description: Condition contains details for one aspect of the current state of this API Resource.
    ConditionType:
      type: string
      description: Type of condition in CamelCase.
      enum:
      - 'Approved'              # EnrollmentRequest
      - 'Approved'              # CertificateSigningRequest
      - 'Denied'                # CertificateSigningRequest
      - 'Failed'                # CertificateSigningRequest
      - 'Accessible'            # Repository
      - 'Accessible'            # ResourceSync
      - 'ResourceParsed'        # ResourceSync
      - 'Synced'                # ResourceSync
      - 'Valid'                 # Fleet
      - 'RolloutInProgress'     # Fleet
      - 'Updating'              # Device
      - 'SpecValid'             # Device (service condition)
      - 'MultipleOwners'        # Device (service condition)
      - 'DeviceDecommissioning' # Device
      x-enum-varnames:
      - EnrollmentRequestApproved
      - CertificateSigningRequestApproved
      - CertificateSigningRequestDenied
      - CertificateSigningRequestFailed
      - RepositoryAccessible
      - ResourceSyncAccessible
      - ResourceSyncResourceParsed
      - ResourceSyncSynced
      - FleetValid
      - FleetRolloutInProgress
      - DeviceUpdating
      - DeviceSpecValid
      - DeviceMultipleOwners
      - DeviceDecommissioning
    ConditionStatus:
      type: string
      description: Status of the condition, one of True, False, Unknown.
      enum:
      - 'True'
      - 'False'
      - 'Unknown'
      x-enum-varnames:
      - 'ConditionStatusTrue'
      - 'ConditionStatusFalse'
      - 'ConditionStatusUnknown'
    CertificateSigningRequest:
      type: object
      properties:
        apiVersion:
          type: string
          description: 'APIVersion defines the versioned schema of this representation of an object. Servers should convert recognized schemas to the latest internal value, and may reject unrecognized values. More info: https://git.k8s.io/community/contributors/devel/sig-architecture/api-conventions.md#resources.'
        kind:
          type: string
          description: 'Kind is a string value representing the REST resource this object represents. Servers may infer this from the endpoint the client submits requests to. Cannot be updated. In CamelCase. More info: https://git.k8s.io/community/contributors/devel/sig-architecture/api-conventions.md#types-kinds.'
        metadata:
          $ref: '#/components/schemas/ObjectMeta'
        spec:
          $ref: '#/components/schemas/CertificateSigningRequestSpec'
        status:
          $ref: '#/components/schemas/CertificateSigningRequestStatus'
      required:
        - apiVersion
        - kind
        - metadata
        - spec
      description: 'CertificateSigningRequest represents a request for a signed certificate from the CA.'
    CertificateSigningRequestList:
      type: object
      properties:
        apiVersion:
          type: string
          description: 'APIVersion defines the versioned schema of this representation of an object. Servers should convert recognized schemas to the latest internal value, and may reject unrecognized values. More info: https://git.k8s.io/community/contributors/devel/sig-architecture/api-conventions.md#resources.'
        kind:
          type: string
          description: 'Kind is a string value representing the REST resource this object represents. Servers may infer this from the endpoint the client submits requests to. Cannot be updated. In CamelCase. More info: https://git.k8s.io/community/contributors/devel/sig-architecture/api-conventions.md#types-kinds.'
        metadata:
          $ref: '#/components/schemas/ListMeta'
        items:
          type: array
          description: 'List of CertificateSigningRequest.'
          items:
            $ref: '#/components/schemas/CertificateSigningRequest'
      required:
        - apiVersion
        - kind
        - metadata
        - items
      description: CertificateSigningRequestList is a list of CertificateSigningRequest.
    CertificateSigningRequestSpec:
      description: Wrapper around a user-created CSR, modeled on kubernetes io.k8s.api.certificates.v1.CertificateSigningRequestSpec.
      properties:
        expirationSeconds:
          description: Requested duration of validity for the certificate.
          format: int32
          type: integer
        extra:
          additionalProperties:
            items:
              type: string
            type: array
          description: Extra attributes of the user that created the CSR, populated by the API server on creation and immutable.
          type: object
        request:
          description: The base64-encoded PEM-encoded PKCS#10 CSR. Matches the spec.request field in a kubernetes CertificateSigningRequest resource.
          format: byte
          type: string
        signerName:
          description: Indicates the requested signer, and is a qualified name.
          type: string
        uid:
          description: UID of the user that created the CSR, populated by the API server on creation and immutable.
          type: string
        usages:
          description: Usages specifies a set of key usages requested in the issued certificate.
          items:
            type: string
          type: array
        username:
          description: Name of the user that created the CSR, populated by the API server on creation and immutable.
          type: string
      required:
        - request
        - signerName
      type: object
    CertificateSigningRequestStatus:
      description: Indicates approval/denial/failure status of the CSR, and contains the issued certificate if any exists.
      properties:
        certificate:
          description: The issued signed certificate, immutable once populated.
          format: byte
          type: string
        conditions:
          type: array
          description: Conditions applied to the request. Known conditions are Approved, Denied, and Failed.
          items:
            $ref: '#/components/schemas/Condition'
      required:
        - conditions
      type: object
    Version:
      properties:
        version:
          description: Git version of the service.
          type: string
      required:
        - version
    Event:
      type: object
      required:
        - apiVersion
        - kind
        - metadata
        - involvedObject
        - reason
        - message
        - type
        - source
        - actor
      properties:
        apiVersion:
          type: string
          description: 'APIVersion defines the versioned schema of this representation of an object. Servers should convert recognized schemas to the latest internal value, and may reject unrecognized values. More info: https://git.k8s.io/community/contributors/devel/sig-architecture/api-conventions.md#resources.'
        kind:
          type: string
          description: 'Kind is a string value representing the REST resource this object represents. Servers may infer this from the endpoint the client submits requests to. Cannot be updated. In CamelCase. More info: https://git.k8s.io/community/contributors/devel/sig-architecture/api-conventions.md#types-kinds.'
        metadata:
          $ref: '#/components/schemas/ObjectMeta'
        involvedObject:
          $ref: '#/components/schemas/ObjectReference'
        reason:
          type: string
          description: A short, machine-readable string that describes the reason for the event.
          enum:
            - ResourceCreated
            - ResourceCreationFailed
            - ResourceUpdated
            - ResourceUpdateFailed
            - ResourceDeleted
            - ResourceDeletionFailed
            - DeviceDecommissioned
            - DeviceDecommissionFailed
            - DeviceCPUCritical
            - DeviceCPUWarning
            - DeviceCPUNormal
            - DeviceMemoryCritical
            - DeviceMemoryWarning
            - DeviceMemoryNormal
            - DeviceDiskCritical
            - DeviceDiskWarning
            - DeviceDiskNormal
            - DeviceApplicationError
            - DeviceApplicationDegraded
            - DeviceApplicationHealthy
            - DeviceDisconnected
            - DeviceIsRebooting
            - DeviceConnected
            - DeviceContentUpToDate
            - DeviceContentOutOfDate
            - DeviceContentUpdating
            - EnrollmentRequestApproved
            - EnrollmentRequestApprovalFailed
            - DeviceMultipleOwnersDetected
            - DeviceMultipleOwnersResolved
            - DeviceSpecValid
            - DeviceSpecInvalid
            - InternalTaskFailed
            - RepositoryAccessible
            - RepositoryInaccessible
            - FleetRolloutStarted
            - FleetRolloutCreated
            - FleetRolloutBatchCompleted
            - ResourceSyncCommitDetected
            - ResourceSyncAccessible
            - ResourceSyncInaccessible
            - ResourceSyncParsed
            - ResourceSyncParsingFailed
            - ResourceSyncSynced
            - ResourceSyncSyncFailed
        message:
          type: string
          description: A human-readable description of the status of this operation.
        details:
          $ref: '#/components/schemas/EventDetails'
        type:
          type: string
          description: The type of the event. One of Normal, Warning.
          enum:
            - Normal
            - Warning
        source:
          $ref: '#/components/schemas/EventSource'
        actor:
          type: string
          description: 'The name of the user or service that triggered the event. The value will be prefixed by either user: (for human users) or service: (for automated services).'
    EventSource:
      type: object
      description: The component that is responsible for the event.
      required:
        - component
      properties:
        component:
          type: string
          description: The name of the component that is responsible for the event.
    ObjectReference:
      type: object
      description: A reference to a resource.
      required:
        - kind
        - name
      properties:
        kind:
          type: string
          description: 'Kind is a string value representing the REST resource this object represents. Servers may infer this from the endpoint the client submits requests to. Cannot be updated. In CamelCase. More info: https://git.k8s.io/community/contributors/devel/sig-architecture/api-conventions.md#types-kinds.'
        name:
          type: string
          description: The name of the referenced object.
    EventList:
      type: object
      properties:
        apiVersion:
          type: string
          description: 'APIVersion defines the versioned schema of this representation of an object. Servers should convert recognized schemas to the latest internal value, and may reject unrecognized values. More info: https://git.k8s.io/community/contributors/devel/sig-architecture/api-conventions.md#resources.'
        kind:
          type: string
          description: 'Kind is a string value representing the REST resource this object represents. Servers may infer this from the endpoint the client submits requests to. Cannot be updated. In CamelCase. More info: https://git.k8s.io/community/contributors/devel/sig-architecture/api-conventions.md#types-kinds.'
        metadata:
          $ref: '#/components/schemas/ListMeta'
        items:
          type: array
          description: 'List of Events.'
          items:
            $ref: '#/components/schemas/Event'
      required:
        - apiVersion
        - kind
        - metadata
        - items
      description: EventList is a list of Events.
    EventDetails:
      type: object
      required:
        - detailType
      description: Event-specific details, structured based on event type.
      discriminator:
        propertyName: detailType
        mapping:
          ResourceUpdated: "#/components/schemas/ResourceUpdatedDetails"
          DeviceOwnershipChanged: "#/components/schemas/DeviceOwnershipChangedDetails"
          DeviceMultipleOwnersDetected: "#/components/schemas/DeviceMultipleOwnersDetectedDetails"
          DeviceMultipleOwnersResolved: "#/components/schemas/DeviceMultipleOwnersResolvedDetails"
          InternalTaskFailed: "#/components/schemas/InternalTaskFailedDetails"
          ResourceSyncCompleted: "#/components/schemas/ResourceSyncCompletedDetails"
          FleetRolloutStarted: "#/components/schemas/FleetRolloutStartedDetails"
      oneOf:
        - $ref: "#/components/schemas/ResourceUpdatedDetails"
        - $ref: "#/components/schemas/DeviceOwnershipChangedDetails"
        - $ref: "#/components/schemas/DeviceMultipleOwnersDetectedDetails"
        - $ref: "#/components/schemas/DeviceMultipleOwnersResolvedDetails"
        - $ref: "#/components/schemas/InternalTaskFailedDetails"
        - $ref: "#/components/schemas/ResourceSyncCompletedDetails"
        - $ref: "#/components/schemas/FleetRolloutStartedDetails"
    ResourceUpdatedDetails:
      type: object
      required:
        - detailType
        - updatedFields
      properties:
        detailType:
          type: string
          enum: [ResourceUpdated]
          description: The type of detail for discriminator purposes.
        updatedFields:
          type: array
          items:
            type: string
            enum: [owner, labels, spec]
          description: List of fields that were updated in the resource.
        previousOwner:
          type: string
          nullable: true
          description: The previous owner (if applicable).
        newOwner:
          type: string
          nullable: true
          description: The new owner (if applicable).
    DeviceOwnershipChangedDetails:
      type: object
      required:
        - detailType
      properties:
        detailType:
          type: string
          enum: [DeviceOwnershipChanged]
          description: The type of detail for discriminator purposes.
        previousOwner:
          type: string
          nullable: true
          description: The previous owner fleet (null if none).
        newOwner:
          type: string
          nullable: true
          description: The new owner fleet (null if removed).
    DeviceMultipleOwnersDetectedDetails:
      type: object
      required:
        - detailType
        - matchingFleets
      properties:
        detailType:
          type: string
          enum: [DeviceMultipleOwnersDetected]
          description: The type of detail for discriminator purposes.
        matchingFleets:
          type: array
          items:
            type: string
          description: List of fleet names that match the device.
    DeviceMultipleOwnersResolvedDetails:
      type: object
      required:
        - detailType
        - resolutionType
      properties:
        detailType:
          type: string
          enum: [DeviceMultipleOwnersResolved]
          description: The type of detail for discriminator purposes.
        resolutionType:
          type: string
          enum: [SingleMatch, NoMatch, FleetDeleted]
          description: How the conflict was resolved.
        assignedOwner:
          type: string
          nullable: true
          description: The fleet assigned as owner (null if no owner).
        previousMatchingFleets:
          type: array
          items:
            type: string
          description: List of fleets that previously matched the device.
    InternalTaskFailedDetails:
      type: object
      required:
        - detailType
        - taskType
        - errorMessage
      properties:
        detailType:
          type: string
          enum: [InternalTaskFailed]
          description: The type of detail for discriminator purposes.
        taskType:
          type: string
          description: The type of internal task that failed.
        errorMessage:
          type: string
          description: The error message describing the failure.
        retryCount:
          type: integer
          description: Number of times the task has been retried.
        taskParameters:
          type: object
          additionalProperties:
            type: string
          description: Parameters needed to retry the task.
    ResourceSyncCompletedDetails:
      type: object
      required:
        - detailType
        - commitHash
        - changeCount
        - errorCount
      properties:
        detailType:
          type: string
          enum: [ResourceSyncCompleted]
          description: The type of detail for discriminator purposes.
        commitHash:
          type: string
          description: Hash of the last commit.
        changeCount:
          type: integer
          description: Number of changes introduced by this ResourceSync update.
        errorCount:
          type: integer
          description: Number of errors encountered by this ResourceSync update.
    FleetRolloutStartedDetails:
      type: object
      required:
        - detailType
        - templateVersion
        - isImmediate
      properties:
        detailType:
          type: string
          enum: [FleetRolloutStarted]
          description: The type of detail for discriminator purposes.
        templateVersion:
          type: string
          description: The name of the TemplateVersion that is rolling out.
        isImmediate:
          type: string
          enum: [batched, immediate]
          description: Rollout strategy type.
    Organization:
      type: object
      required:
        - apiVersion
        - kind
        - metadata
      properties:
        apiVersion:
          type: string
          description: 'APIVersion defines the versioned schema of this representation of an object. Servers should convert recognized schemas to the latest internal value, and may reject unrecognized values. More info: https://git.k8s.io/community/contributors/devel/sig-architecture/api-conventions.md#resources.'
        kind:
          type: string
          description: 'Kind is a string value representing the REST resource this object represents. Servers may infer this from the endpoint the client submits requests to. Cannot be updated. In CamelCase. More info: https://git.k8s.io/community/contributors/devel/sig-architecture/api-conventions.md#types-kinds.'
        metadata:
          $ref: '#/components/schemas/ObjectMeta'
        spec:
          $ref: '#/components/schemas/OrganizationSpec'
    OrganizationSpec:
      type: object
      description: OrganizationSpec describes an organization.
      properties:
        displayName:
          type: string
          description: Human readable name shown to users.
        externalId:
          type: string
          description: External ID of the organization.
    OrganizationList:
      type: object
      required:
        - apiVersion
        - kind
        - metadata
        - items
      properties:
        apiVersion:
          type: string
          description: 'APIVersion defines the versioned schema of this representation of an object. Servers should convert recognized schemas to the latest internal value, and may reject unrecognized values. More info: https://git.k8s.io/community/contributors/devel/sig-architecture/api-conventions.md#resources.'
        kind:
          type: string
          description: 'Kind is a string value representing the REST resource this object represents. Servers may infer this from the endpoint the client submits requests to. Cannot be updated. In CamelCase. More info: https://git.k8s.io/community/contributors/devel/sig-architecture/api-conventions.md#types-kinds.'
        metadata:
          $ref: '#/components/schemas/ListMeta'
        items:
          type: array
          description: 'List of Organizations.'
          items:
            $ref: '#/components/schemas/Organization'
      description: OrganizationList is a list of Organizations.<|MERGE_RESOLUTION|>--- conflicted
+++ resolved
@@ -1925,13 +1925,14 @@
             application/json:
               schema:
                 $ref: '#/components/schemas/Status'
-<<<<<<< HEAD
         "409":
           description: Conflict
-=======
+          content:
+            application/json:
+              schema:
+                $ref: '#/components/schemas/Status'
         "429":
           description: Too Many Requests
->>>>>>> 2b80bb29
           content:
             application/json:
               schema:
