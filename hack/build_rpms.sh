#!/usr/bin/env bash
<<<<<<< HEAD
set -ex

# This script runs the RPM build process using packit inside a Podman container.
# Inside the container, the RPM build is done in a mock chroot environment, making it closer to a "real" RPM build environment.



# Require root (run this script with sudo or as root)
if [[ "$EUID" -ne 0 ]]; then
  echo "This script must be run as root (use sudo)." >&2
  exit 1
fi

usage() {
  echo "Usage: $0 [--root MOCK_ROOT] [--rebuild-image]" >&2
  exit 1
}

ROOT_OPTS=()
REBUILD_IMAGE=false
PACKIT_BUILDER_IMAGE="${PACKIT_BUILDER_IMAGE:-quay.io/flightctl-tests/packit-builder:latest}"

while [[ $# -gt 0 ]]; do
  case "$1" in
    --root)
      if [[ -n "${2-}" ]]; then
        ROOT_OPTS=(--root "$2")
        shift 2
      else
        usage
      fi
      ;;
    --rebuild-image)
      REBUILD_IMAGE=true
      shift
      ;;
    *)
      usage
      ;;
  esac
done

# Get the repository root directory (parent of hack/)
SCRIPT_DIR="$(cd "$(dirname "${BASH_SOURCE[0]}")" && pwd)"
REPO_ROOT="$(cd "${SCRIPT_DIR}/.." && pwd)"

# Reuse Go build/module caches from the host to speed up builds
HOST_GOMODCACHE="${GOMODCACHE:-$HOME/go/pkg/mod}"
HOST_GOCACHE="${GOCACHE:-$HOME/.cache/go-build}"
mkdir -p "${HOST_GOMODCACHE}" "${HOST_GOCACHE}"

CONTAINER_GOPATH="/root/go"
CONTAINER_GOMODCACHE="${CONTAINER_GOPATH}/pkg/mod"
CONTAINER_GOCACHE="/root/.cache/go-build"
CONTAINER_MOCKCACHE="/var/cache/mock"

cd "${REPO_ROOT}"

if [[ "${REBUILD_IMAGE}" == "true" ]]; then
  BASE_IMAGE="${PACKIT_BUILDER_IMAGE}-base"
  # 1. Build base image
  podman build --network=host --no-cache \
    -f hack/Containerfile.packit_builder \
    -t "${BASE_IMAGE}"

  # 2. Create a container that will run the prewarm script as PID 1
  CID="$(podman create \
    --privileged \
    --network=host \
    "${BASE_IMAGE}" \
    /usr/bin/mock_prewarm_caches.sh)"

  # 3. Run the script and wait for it to finish
  podman start -a "${CID}"

  # 4. Commit the resulting filesystem as the final image
  podman commit "${CID}" "${PACKIT_BUILDER_IMAGE}"

  # 5. Cleanup the temp container
  podman rm "${CID}"
else
  podman pull "${PACKIT_BUILDER_IMAGE}"
fi

# Run the build in the container, mounting the repo root
podman run --rm \
  --privileged \
  --network=host \
  -v "${REPO_ROOT}:/work:z" \
  -v "${HOST_GOMODCACHE}:${CONTAINER_GOMODCACHE}" \
  -v "${HOST_GOCACHE}:${CONTAINER_GOCACHE}" \
  -e GOPATH="${CONTAINER_GOPATH}" \
  -e GOMODCACHE="${CONTAINER_GOMODCACHE}" \
  -e GOCACHE="${CONTAINER_GOCACHE}" \
  -w /work \
  "${PACKIT_BUILDER_IMAGE}" \
  ./hack/build_rpms_packit.sh ${ROOT_OPTS[@]+"${ROOT_OPTS[@]}"}


=======
set -euo pipefail

HELP_TEXT="Build FlightCtl RPMs using packit in a containerized mock environment

This script builds RPMs using packit inside a Podman container. Supports both
local builds and mock chroot builds for different distributions.

Usage:
  sudo ./hack/build_rpms.sh [--root MOCK_ROOT] [--rebuild-image] [--pull] [--help]

Options:
  --root MOCK_ROOT    Use specific mock chroot (enables in-mock build with logs)
  --rebuild-image     Rebuild the packit base image and cache images only
                      (with --root only that root's cache image is rebuilt)
                      Does not build RPMs - exits after rebuilding images
  --pull              Force pull images from registry even if they exist locally
  --help              Show this help message

Examples:
  sudo ./hack/build_rpms.sh                                               # Local build
  sudo ./hack/build_rpms.sh --root centos-stream+epel-next-9-x86_64       # CentOS Stream 9
  sudo ./hack/build_rpms.sh --root epel-10-x86_64                         # RHEL 10 / Fedora 43
  sudo ./hack/build_rpms.sh --pull                                        # Local build with forced image pull
  sudo ./hack/build_rpms.sh --rebuild-image                               # Rebuild base + all cache images
  sudo ./hack/build_rpms.sh --rebuild-image --root epel-10-x86_64         # Rebuild base + epel-10 cache
"

##############################################################################
# Defaults and configuration
##############################################################################

# Configuration file for mock roots
MOCK_ROOTS_CONFIG="$(dirname "${BASH_SOURCE[0]}")/mock-roots.conf"

ROOT=""
REBUILD_IMAGE=false
PULL_IMAGES=false
ROOT_OPTS=()

# Array to track built images for summary
BUILT_IMAGES=()

# Base builder image name. You can override it from the environment.
# Example: PACKIT_BUILDER_IMAGE=quay.io/flightctl-tests/packit-builder
PACKIT_BUILDER_IMAGE="${PACKIT_BUILDER_IMAGE:-quay.io/flightctl-tests/packit-builder}"

##############################################################################
# Helpers
##############################################################################

usage() {
  echo "Usage: $0 [--root MOCK_ROOT] [--rebuild-image] [--pull] [--help]" >&2
  echo "Use --help for detailed information and examples." >&2
  exit 1
}

print_help_if_requested() {
  for arg in "$@"; do
    if [[ "$arg" == "--help" || "$arg" == "-h" ]]; then
      echo "$HELP_TEXT"
      exit 0
    fi
  done
}

require_root() {
  if [[ "$EUID" -ne 0 ]]; then
    echo "This script must be run as root (use sudo)." >&2
    exit 1
  fi
}

parse_args() {
  while [[ $# -gt 0 ]]; do
    case "$1" in
      --root)
        if [[ -n "${2-}" ]]; then
          ROOT="$2"
          ROOT_OPTS=(--root "$2")
          shift 2
        else
          usage
        fi
        ;;
      --rebuild-image)
        REBUILD_IMAGE=true
        shift
        ;;
      --pull)
        PULL_IMAGES=true
        shift
        ;;
      --help|-h)
        # already handled above, but keep for completeness
        echo "$HELP_TEXT"
        exit 0
        ;;
      *)
        usage
        ;;
    esac
  done
}

# Sanitizes a mock root so it can be used as part of a container tag.
# Allowed characters in tags: [A-Za-z0-9_.-]. Everything else becomes "_".
sanitize_tag_fragment() {
  printf '%s' "$1" | tr -c 'A-Za-z0-9_.-' '_'
}

init_image_names() {
  local image="$1"
  # Remove any existing tag from the image name
  IMAGE_REPO="${image%:*}"
  BASE_IMAGE="${IMAGE_REPO}:base"
}

# Read mock roots from configuration file
read_mock_roots() {
  if [[ ! -f "$MOCK_ROOTS_CONFIG" ]]; then
    echo "Error: Mock roots config file not found: $MOCK_ROOTS_CONFIG" >&2
    exit 1
  fi

  while IFS='=' read -r root_name tag_name || [[ -n "$root_name" ]]; do
    [[ "$root_name" =~ ^[[:space:]]*# ]] && continue
    [[ -z "$root_name" ]] && continue
    echo "${root_name}"
  done < "$MOCK_ROOTS_CONFIG"
}

# Get tag for a given root name
get_tag_for_root() {
  local root="$1"
  while IFS='=' read -r root_name tag_name || [[ -n "$root_name" ]]; do
    [[ "$root_name" =~ ^[[:space:]]*# ]] && continue
    [[ -z "$root_name" ]] && continue

    if [[ "$root_name" == "$root" ]]; then
      echo "$tag_name"
      return
    fi
  done < "$MOCK_ROOTS_CONFIG"
}

# Check if a root is present in mock-roots.conf
is_known_root() {
  local root="$1"
  while IFS='=' read -r root_name tag_name || [[ -n "$root_name" ]]; do
    [[ "$root_name" =~ ^[[:space:]]*# ]] && continue
    [[ -z "$root_name" ]] && continue

    if [[ "$root_name" == "$root" ]]; then
      return 0
    fi
  done < "$MOCK_ROOTS_CONFIG"
  return 1
}

root_image_for() {
  local root="$1"
  local tag
  tag="$(get_tag_for_root "$root")"
  echo "${IMAGE_REPO}:${tag}"
}

##############################################################################
# Image build functions
##############################################################################

build_base_image() {
  echo "Building base packit builder image: ${BASE_IMAGE}"
  podman build \
    --network=host \
    --no-cache \
    -f hack/Containerfile.packit_builder \
    -t "${BASE_IMAGE}"

  # Track built image for summary
  BUILT_IMAGES+=("base:${BASE_IMAGE}")
  echo "Built base image: ${BASE_IMAGE}"
}

build_root_cache_image() {
  local root="$1"
  local root_image
  root_image="$(root_image_for "$root")"

  echo "Building cache image for mock root '${root}' as '${root_image}'"

  # Create a container from the base image and run prewarm for this root only
  local cid
  cid="$(podman create \
    --privileged \
    --network=host \
    "${BASE_IMAGE}" \
    /usr/bin/mock_prewarm_caches.sh "$root")"

  # Run prewarm
  podman start -a "${cid}"

  # Commit container filesystem as the cache image for this root
  podman commit "${cid}" "${root_image}" >/dev/null

  # Clean up temporary container
  podman rm "${cid}" >/dev/null

  # Track built image for summary
  BUILT_IMAGES+=("cache:${root}:${root_image}")
  echo "Finished cache image for '${root}': ${root_image}"
}

rebuild_images() {
  # Always rebuild base image when --rebuild-image is used
  build_base_image

  local roots_to_build=()

  if [[ -n "$ROOT" ]]; then
    if is_known_root "$ROOT"; then
      roots_to_build=("$ROOT")
    else
      echo "WARNING: Mock root '${ROOT}' is not present in mock-roots.conf" >&2
      echo "WARNING: Skipping cache image rebuild for unknown root" >&2
    fi
  else
    # Read roots from config file
    mapfile -t roots_to_build < <(read_mock_roots)
  fi

  for r in "${roots_to_build[@]}"; do
    build_root_cache_image "$r"
  done

  print_build_summary
}

print_build_summary() {
  if [[ ${#BUILT_IMAGES[@]} -eq 0 ]]; then
    return
  fi

  echo ""
  echo "=== BUILD SUMMARY ==="
  echo "Successfully built ${#BUILT_IMAGES[@]} image(s):"

  for image_info in "${BUILT_IMAGES[@]}"; do
    if [[ "$image_info" == base:* ]]; then
      image_name="${image_info#base:}"
      echo "\t- Base image: ${image_name}"
    elif [[ "$image_info" == cache:* ]]; then
      # Format: cache:root_name:image_name
      rest="${image_info#cache:}"
      root_name="${rest%%:*}"
      image_name="${rest#*:}"
      echo "\t- Mock cache for '${root_name}': ${image_name}"
    fi
  done
  echo ""
}

# Check and pull a single image if needed
# Usage: check_and_pull_image "image_name"
# Returns: 0 if pull was performed, 1 if no pull needed
check_and_pull_image() {
  local image_name="$1"
  local need_pull=false

  # Check if we need to pull
  if [[ "$PULL_IMAGES" == true ]]; then
    need_pull=true
    echo "Force pulling ${image_name} due to --pull option"
  elif ! podman image exists "${image_name}"; then
    need_pull=true
    echo "Image ${image_name} not found locally"
  else
    echo "Image ${image_name} found locally"
  fi

  # Pull if needed
  if [[ "$need_pull" == true ]]; then
    echo "Pulling ${image_name}"
    podman pull "${image_name}"
    return 0
  else
    return 1
  fi
}

pull_images_if_needed() {
  local pulls_performed=0

  # Check and pull base image
  if check_and_pull_image "${BASE_IMAGE}"; then
    pulls_performed=$((pulls_performed + 1))
  fi

  # Check and pull cache image if using mock root
  if [[ -n "$ROOT" ]]; then
    local root_image
    root_image="$(root_image_for "$ROOT")"
    if check_and_pull_image "${root_image}"; then
      pulls_performed=$((pulls_performed + 1))
    fi
  fi

  # Summary message if no pulls were needed
  if [[ $pulls_performed -eq 0 ]]; then
    echo "All required images are available locally"
  fi
}

##############################################################################
# Main build runner
##############################################################################

run_build_in_container() {
  local run_image

  if [[ -n "$ROOT" ]]; then
    if is_known_root "$ROOT"; then
      run_image="$(root_image_for "$ROOT")"
    else
      echo "WARNING: Mock root '${ROOT}' is not present in mock-roots.conf" >&2
      echo "WARNING: Falling back to base image (no pre-warmed cache)" >&2
      run_image="${BASE_IMAGE}"
    fi
  else
    run_image="${BASE_IMAGE}"
  fi

  echo "Using builder image: ${run_image}"
  if [[ -n "$ROOT" ]]; then
    if is_known_root "$ROOT"; then
      echo "Mock root: ${ROOT}"
    else
      echo "Mock root: ${ROOT} (unknown, using base image)"
    fi
  else
    echo "Local packit build (no mock root)"
  fi

  # Reuse Go build/module caches from the host to speed up builds
  local host_gomodcache host_gocache
  host_gomodcache="${GOMODCACHE:-$HOME/go/pkg/mod}"
  host_gocache="${GOCACHE:-$HOME/.cache/go-build}"
  mkdir -p "${host_gomodcache}" "${host_gocache}"

  local container_gopath container_gomodcache container_gocache
  container_gopath="/root/go"
  container_gomodcache="${container_gopath}/pkg/mod"
  container_gocache="/root/.cache/go-build"

  # Get the repository root directory (parent of hack/)
  local script_dir repo_root
  script_dir="$(cd "$(dirname "${BASH_SOURCE[0]}")" && pwd)"
  repo_root="$(cd "${script_dir}/.." && pwd)"

  cd "${repo_root}"

  podman run --rm \
    --privileged \
    --network=host \
    -v "${repo_root}:/work:z" \
    -v "${host_gomodcache}:${container_gomodcache}" \
    -v "${host_gocache}:${container_gocache}" \
    -e GOPATH="${container_gopath}" \
    -e GOMODCACHE="${container_gomodcache}" \
    -e GOCACHE="${container_gocache}" \
    -e GITHUB_ACTIONS \
    -w /work \
    "${run_image}" \
    ./hack/build_rpms_packit.sh ${ROOT_OPTS[@]+"${ROOT_OPTS[@]}"}
}

##############################################################################
# Entry point
##############################################################################

print_help_if_requested "$@"
require_root
parse_args "$@"
init_image_names "${PACKIT_BUILDER_IMAGE}"

if [[ "${REBUILD_IMAGE}" == true ]]; then
  rebuild_images
  echo "Image rebuild completed."
  exit 0
else
  pull_images_if_needed
  run_build_in_container
fi
>>>>>>> 0ae63bf9
<|MERGE_RESOLUTION|>--- conflicted
+++ resolved
@@ -1,105 +1,4 @@
 #!/usr/bin/env bash
-<<<<<<< HEAD
-set -ex
-
-# This script runs the RPM build process using packit inside a Podman container.
-# Inside the container, the RPM build is done in a mock chroot environment, making it closer to a "real" RPM build environment.
-
-
-
-# Require root (run this script with sudo or as root)
-if [[ "$EUID" -ne 0 ]]; then
-  echo "This script must be run as root (use sudo)." >&2
-  exit 1
-fi
-
-usage() {
-  echo "Usage: $0 [--root MOCK_ROOT] [--rebuild-image]" >&2
-  exit 1
-}
-
-ROOT_OPTS=()
-REBUILD_IMAGE=false
-PACKIT_BUILDER_IMAGE="${PACKIT_BUILDER_IMAGE:-quay.io/flightctl-tests/packit-builder:latest}"
-
-while [[ $# -gt 0 ]]; do
-  case "$1" in
-    --root)
-      if [[ -n "${2-}" ]]; then
-        ROOT_OPTS=(--root "$2")
-        shift 2
-      else
-        usage
-      fi
-      ;;
-    --rebuild-image)
-      REBUILD_IMAGE=true
-      shift
-      ;;
-    *)
-      usage
-      ;;
-  esac
-done
-
-# Get the repository root directory (parent of hack/)
-SCRIPT_DIR="$(cd "$(dirname "${BASH_SOURCE[0]}")" && pwd)"
-REPO_ROOT="$(cd "${SCRIPT_DIR}/.." && pwd)"
-
-# Reuse Go build/module caches from the host to speed up builds
-HOST_GOMODCACHE="${GOMODCACHE:-$HOME/go/pkg/mod}"
-HOST_GOCACHE="${GOCACHE:-$HOME/.cache/go-build}"
-mkdir -p "${HOST_GOMODCACHE}" "${HOST_GOCACHE}"
-
-CONTAINER_GOPATH="/root/go"
-CONTAINER_GOMODCACHE="${CONTAINER_GOPATH}/pkg/mod"
-CONTAINER_GOCACHE="/root/.cache/go-build"
-CONTAINER_MOCKCACHE="/var/cache/mock"
-
-cd "${REPO_ROOT}"
-
-if [[ "${REBUILD_IMAGE}" == "true" ]]; then
-  BASE_IMAGE="${PACKIT_BUILDER_IMAGE}-base"
-  # 1. Build base image
-  podman build --network=host --no-cache \
-    -f hack/Containerfile.packit_builder \
-    -t "${BASE_IMAGE}"
-
-  # 2. Create a container that will run the prewarm script as PID 1
-  CID="$(podman create \
-    --privileged \
-    --network=host \
-    "${BASE_IMAGE}" \
-    /usr/bin/mock_prewarm_caches.sh)"
-
-  # 3. Run the script and wait for it to finish
-  podman start -a "${CID}"
-
-  # 4. Commit the resulting filesystem as the final image
-  podman commit "${CID}" "${PACKIT_BUILDER_IMAGE}"
-
-  # 5. Cleanup the temp container
-  podman rm "${CID}"
-else
-  podman pull "${PACKIT_BUILDER_IMAGE}"
-fi
-
-# Run the build in the container, mounting the repo root
-podman run --rm \
-  --privileged \
-  --network=host \
-  -v "${REPO_ROOT}:/work:z" \
-  -v "${HOST_GOMODCACHE}:${CONTAINER_GOMODCACHE}" \
-  -v "${HOST_GOCACHE}:${CONTAINER_GOCACHE}" \
-  -e GOPATH="${CONTAINER_GOPATH}" \
-  -e GOMODCACHE="${CONTAINER_GOMODCACHE}" \
-  -e GOCACHE="${CONTAINER_GOCACHE}" \
-  -w /work \
-  "${PACKIT_BUILDER_IMAGE}" \
-  ./hack/build_rpms_packit.sh ${ROOT_OPTS[@]+"${ROOT_OPTS[@]}"}
-
-
-=======
 set -euo pipefail
 
 HELP_TEXT="Build FlightCtl RPMs using packit in a containerized mock environment
@@ -491,5 +390,4 @@
 else
   pull_images_if_needed
   run_build_in_container
-fi
->>>>>>> 0ae63bf9
+fi